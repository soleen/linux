--- conflicted
+++ resolved
@@ -4905,18 +4905,10 @@
 			}
 		}
 
-<<<<<<< HEAD
 		if (PageReadahead(page))
 			page_cache_async_readahead(sctx->cur_inode->i_mapping,
-						   &sctx->ra, NULL, page, index,
-						   last_index + 1 - index);
-=======
-		if (PageReadahead(page)) {
-			page_cache_async_readahead(inode->i_mapping, &sctx->ra,
-						NULL, page_folio(page), index,
-						last_index + 1 - index);
-		}
->>>>>>> 516edb45
+						   &sctx->ra, NULL, page_folio(page),
+						   index, last_index + 1 - index);
 
 		if (!PageUptodate(page)) {
 			btrfs_read_folio(NULL, page_folio(page));
