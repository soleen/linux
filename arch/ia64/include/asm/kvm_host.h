/*
 * kvm_host.h: used for kvm module, and hold ia64-specific sections.
 *
 * Copyright (C) 2007, Intel Corporation.
 *
 * Xiantao Zhang <xiantao.zhang@intel.com>
 *
 * This program is free software; you can redistribute it and/or modify it
 * under the terms and conditions of the GNU General Public License,
 * version 2, as published by the Free Software Foundation.
 *
 * This program is distributed in the hope it will be useful, but WITHOUT
 * ANY WARRANTY; without even the implied warranty of MERCHANTABILITY or
 * FITNESS FOR A PARTICULAR PURPOSE.  See the GNU General Public License for
 * more details.
 *
 * You should have received a copy of the GNU General Public License along with
 * this program; if not, write to the Free Software Foundation, Inc., 59 Temple
 * Place - Suite 330, Boston, MA 02111-1307 USA.
 *
 */

#ifndef __ASM_KVM_HOST_H
#define __ASM_KVM_HOST_H


#include <linux/types.h>
#include <linux/mm.h>
#include <linux/kvm.h>
#include <linux/kvm_para.h>
#include <linux/kvm_types.h>

#include <asm/pal.h>
#include <asm/sal.h>

#define KVM_MAX_VCPUS 4
#define KVM_MEMORY_SLOTS 32
/* memory slots that does not exposed to userspace */
#define KVM_PRIVATE_MEM_SLOTS 4

#define KVM_COALESCED_MMIO_PAGE_OFFSET 1

/* define exit reasons from vmm to kvm*/
#define EXIT_REASON_VM_PANIC		0
#define EXIT_REASON_MMIO_INSTRUCTION	1
#define EXIT_REASON_PAL_CALL		2
#define EXIT_REASON_SAL_CALL		3
#define EXIT_REASON_SWITCH_RR6		4
#define EXIT_REASON_VM_DESTROY		5
#define EXIT_REASON_EXTERNAL_INTERRUPT	6
#define EXIT_REASON_IPI			7
#define EXIT_REASON_PTC_G		8

/*Define vmm address space and vm data space.*/
#define KVM_VMM_SIZE (16UL<<20)
#define KVM_VMM_SHIFT 24
#define KVM_VMM_BASE 0xD000000000000000UL
#define VMM_SIZE (8UL<<20)

/*
 * Define vm_buffer, used by PAL Services, base address.
 * Note: vmbuffer is in the VMM-BLOCK, the size must be < 8M
 */
#define KVM_VM_BUFFER_BASE (KVM_VMM_BASE + VMM_SIZE)
#define KVM_VM_BUFFER_SIZE (8UL<<20)

/*Define Virtual machine data layout.*/
#define KVM_VM_DATA_SHIFT  24
#define KVM_VM_DATA_SIZE (1UL << KVM_VM_DATA_SHIFT)
#define KVM_VM_DATA_BASE (KVM_VMM_BASE + KVM_VMM_SIZE)


#define KVM_P2M_BASE    KVM_VM_DATA_BASE
#define KVM_P2M_OFS     0
#define KVM_P2M_SIZE    (8UL << 20)

#define KVM_VHPT_BASE   (KVM_P2M_BASE + KVM_P2M_SIZE)
#define KVM_VHPT_OFS    KVM_P2M_SIZE
#define KVM_VHPT_BLOCK_SIZE   (2UL << 20)
#define VHPT_SHIFT      18
#define VHPT_SIZE       (1UL << VHPT_SHIFT)
#define VHPT_NUM_ENTRIES (1<<(VHPT_SHIFT-5))

#define KVM_VTLB_BASE   (KVM_VHPT_BASE+KVM_VHPT_BLOCK_SIZE)
#define KVM_VTLB_OFS    (KVM_VHPT_OFS+KVM_VHPT_BLOCK_SIZE)
#define KVM_VTLB_BLOCK_SIZE   (1UL<<20)
#define VTLB_SHIFT      17
#define VTLB_SIZE       (1UL<<VTLB_SHIFT)
#define VTLB_NUM_ENTRIES (1<<(VTLB_SHIFT-5))

#define KVM_VPD_BASE   (KVM_VTLB_BASE+KVM_VTLB_BLOCK_SIZE)
#define KVM_VPD_OFS    (KVM_VTLB_OFS+KVM_VTLB_BLOCK_SIZE)
#define KVM_VPD_BLOCK_SIZE   (2UL<<20)
#define VPD_SHIFT       16
#define VPD_SIZE        (1UL<<VPD_SHIFT)

#define KVM_VCPU_BASE   (KVM_VPD_BASE+KVM_VPD_BLOCK_SIZE)
#define KVM_VCPU_OFS    (KVM_VPD_OFS+KVM_VPD_BLOCK_SIZE)
#define KVM_VCPU_BLOCK_SIZE   (2UL<<20)
#define VCPU_SHIFT 18
#define VCPU_SIZE (1UL<<VCPU_SHIFT)
#define MAX_VCPU_NUM KVM_VCPU_BLOCK_SIZE/VCPU_SIZE

#define KVM_VM_BASE     (KVM_VCPU_BASE+KVM_VCPU_BLOCK_SIZE)
#define KVM_VM_OFS      (KVM_VCPU_OFS+KVM_VCPU_BLOCK_SIZE)
#define KVM_VM_BLOCK_SIZE     (1UL<<19)

#define KVM_MEM_DIRTY_LOG_BASE (KVM_VM_BASE+KVM_VM_BLOCK_SIZE)
#define KVM_MEM_DIRTY_LOG_OFS  (KVM_VM_OFS+KVM_VM_BLOCK_SIZE)
#define KVM_MEM_DIRTY_LOG_SIZE (1UL<<19)

/* Get vpd, vhpt, tlb, vcpu, base*/
#define VPD_ADDR(n) (KVM_VPD_BASE+n*VPD_SIZE)
#define VHPT_ADDR(n) (KVM_VHPT_BASE+n*VHPT_SIZE)
#define VTLB_ADDR(n) (KVM_VTLB_BASE+n*VTLB_SIZE)
#define VCPU_ADDR(n) (KVM_VCPU_BASE+n*VCPU_SIZE)

/*IO section definitions*/
#define IOREQ_READ      1
#define IOREQ_WRITE     0

#define STATE_IOREQ_NONE        0
#define STATE_IOREQ_READY       1
#define STATE_IOREQ_INPROCESS   2
#define STATE_IORESP_READY      3

/*Guest Physical address layout.*/
#define GPFN_MEM        (0UL << 60) /* Guest pfn is normal mem */
#define GPFN_FRAME_BUFFER   (1UL << 60) /* VGA framebuffer */
#define GPFN_LOW_MMIO       (2UL << 60) /* Low MMIO range */
#define GPFN_PIB        (3UL << 60) /* PIB base */
#define GPFN_IOSAPIC        (4UL << 60) /* IOSAPIC base */
#define GPFN_LEGACY_IO      (5UL << 60) /* Legacy I/O base */
#define GPFN_GFW        (6UL << 60) /* Guest Firmware */
#define GPFN_PHYS_MMIO      (7UL << 60) /* Directed MMIO Range */

#define GPFN_IO_MASK        (7UL << 60) /* Guest pfn is I/O type */
#define GPFN_INV_MASK       (1UL << 63) /* Guest pfn is invalid */
#define INVALID_MFN       (~0UL)
#define MEM_G   (1UL << 30)
#define MEM_M   (1UL << 20)
#define MMIO_START       (3 * MEM_G)
#define MMIO_SIZE        (512 * MEM_M)
#define VGA_IO_START     0xA0000UL
#define VGA_IO_SIZE      0x20000
#define LEGACY_IO_START  (MMIO_START + MMIO_SIZE)
#define LEGACY_IO_SIZE   (64 * MEM_M)
#define IO_SAPIC_START   0xfec00000UL
#define IO_SAPIC_SIZE    0x100000
#define PIB_START 0xfee00000UL
#define PIB_SIZE 0x200000
#define GFW_START        (4 * MEM_G - 16 * MEM_M)
#define GFW_SIZE         (16 * MEM_M)

/*Deliver mode, defined for ioapic.c*/
#define dest_Fixed IOSAPIC_FIXED
#define dest_LowestPrio IOSAPIC_LOWEST_PRIORITY

#define NMI_VECTOR      		2
#define ExtINT_VECTOR       		0
#define NULL_VECTOR     		(-1)
#define IA64_SPURIOUS_INT_VECTOR    	0x0f

#define VCPU_LID(v) (((u64)(v)->vcpu_id) << 24)

/*
 *Delivery mode
 */
#define SAPIC_DELIV_SHIFT      8
#define SAPIC_FIXED            0x0
#define SAPIC_LOWEST_PRIORITY  0x1
#define SAPIC_PMI              0x2
#define SAPIC_NMI              0x4
#define SAPIC_INIT             0x5
#define SAPIC_EXTINT           0x7

/*
 * vcpu->requests bit members for arch
 */
#define KVM_REQ_PTC_G		32
#define KVM_REQ_RESUME		33

#define KVM_PAGES_PER_HPAGE	1

struct kvm;
struct kvm_vcpu;
struct kvm_guest_debug{
};

struct kvm_mmio_req {
	uint64_t addr;          /*  physical address		*/
	uint64_t size;          /*  size in bytes		*/
	uint64_t data;          /*  data (or paddr of data)     */
	uint8_t state:4;
	uint8_t dir:1;          /*  1=read, 0=write             */
};

/*Pal data struct */
struct kvm_pal_call{
	/*In area*/
	uint64_t gr28;
	uint64_t gr29;
	uint64_t gr30;
	uint64_t gr31;
	/*Out area*/
	struct ia64_pal_retval ret;
};

/* Sal data structure */
struct kvm_sal_call{
	/*In area*/
	uint64_t in0;
	uint64_t in1;
	uint64_t in2;
	uint64_t in3;
	uint64_t in4;
	uint64_t in5;
	uint64_t in6;
	uint64_t in7;
	struct sal_ret_values ret;
};

/*Guest change rr6*/
struct kvm_switch_rr6 {
	uint64_t old_rr;
	uint64_t new_rr;
};

union ia64_ipi_a{
	unsigned long val;
	struct {
		unsigned long rv  : 3;
		unsigned long ir  : 1;
		unsigned long eid : 8;
		unsigned long id  : 8;
		unsigned long ib_base : 44;
	};
};

union ia64_ipi_d {
	unsigned long val;
	struct {
		unsigned long vector : 8;
		unsigned long dm  : 3;
		unsigned long ig  : 53;
	};
};

/*ipi check exit data*/
struct kvm_ipi_data{
	union ia64_ipi_a addr;
	union ia64_ipi_d data;
};

/*global purge data*/
struct kvm_ptc_g {
	unsigned long vaddr;
	unsigned long rr;
	unsigned long ps;
	struct kvm_vcpu *vcpu;
};

/*Exit control data */
struct exit_ctl_data{
	uint32_t exit_reason;
	uint32_t vm_status;
	union {
		struct kvm_mmio_req	ioreq;
		struct kvm_pal_call	pal_data;
		struct kvm_sal_call	sal_data;
		struct kvm_switch_rr6	rr_data;
		struct kvm_ipi_data	ipi_data;
		struct kvm_ptc_g	ptc_g_data;
	} u;
};

union pte_flags {
	unsigned long val;
	struct {
		unsigned long p    :  1; /*0      */
		unsigned long      :  1; /* 1     */
		unsigned long ma   :  3; /* 2-4   */
		unsigned long a    :  1; /* 5     */
		unsigned long d    :  1; /* 6     */
		unsigned long pl   :  2; /* 7-8   */
		unsigned long ar   :  3; /* 9-11  */
		unsigned long ppn  : 38; /* 12-49 */
		unsigned long      :  2; /* 50-51 */
		unsigned long ed   :  1; /* 52    */
	};
};

union ia64_pta {
	unsigned long val;
	struct {
		unsigned long ve : 1;
		unsigned long reserved0 : 1;
		unsigned long size : 6;
		unsigned long vf : 1;
		unsigned long reserved1 : 6;
		unsigned long base : 49;
	};
};

struct thash_cb {
	/* THASH base information */
	struct thash_data	*hash; /* hash table pointer */
	union ia64_pta		pta;
	int           num;
};

struct kvm_vcpu_stat {
};

struct kvm_vcpu_arch {
	int launched;
	int last_exit;
	int last_run_cpu;
	int vmm_tr_slot;
	int vm_tr_slot;

#define KVM_MP_STATE_RUNNABLE          0
#define KVM_MP_STATE_UNINITIALIZED     1
#define KVM_MP_STATE_INIT_RECEIVED     2
#define KVM_MP_STATE_HALTED            3
	int mp_state;

#define MAX_PTC_G_NUM			3
	int ptc_g_count;
	struct kvm_ptc_g ptc_g_data[MAX_PTC_G_NUM];

	/*halt timer to wake up sleepy vcpus*/
	struct hrtimer hlt_timer;
	long ht_active;

	struct kvm_lapic *apic;    /* kernel irqchip context */
	struct vpd *vpd;

	/* Exit data for vmm_transition*/
	struct exit_ctl_data exit_data;

	cpumask_t cache_coherent_map;

	unsigned long vmm_rr;
	unsigned long host_rr6;
	unsigned long psbits[8];
	unsigned long cr_iipa;
	unsigned long cr_isr;
	unsigned long vsa_base;
	unsigned long dirty_log_lock_pa;
	unsigned long __gp;
	/* TR and TC.  */
	struct thash_data itrs[NITRS];
	struct thash_data dtrs[NDTRS];
	/* Bit is set if there is a tr/tc for the region.  */
	unsigned char itr_regions;
	unsigned char dtr_regions;
	unsigned char tc_regions;
	/* purge all */
	unsigned long ptce_base;
	unsigned long ptce_count[2];
	unsigned long ptce_stride[2];
	/* itc/itm */
	unsigned long last_itc;
	long itc_offset;
	unsigned long itc_check;
	unsigned long timer_check;
	unsigned int timer_pending;
	unsigned int timer_fired;

	unsigned long vrr[8];
	unsigned long ibr[8];
	unsigned long dbr[8];
	unsigned long insvc[4];		/* Interrupt in service.  */
	unsigned long xtp;

	unsigned long metaphysical_rr0; /* from kvm_arch (so is pinned) */
	unsigned long metaphysical_rr4;	/* from kvm_arch (so is pinned) */
	unsigned long metaphysical_saved_rr0; /* from kvm_arch          */
	unsigned long metaphysical_saved_rr4; /* from kvm_arch          */
	unsigned long fp_psr;       /*used for lazy float register */
	unsigned long saved_gp;
	/*for phycial  emulation */
	int mode_flags;
	struct thash_cb vtlb;
	struct thash_cb vhpt;
	char irq_check;
	char irq_new_pending;

	unsigned long opcode;
	unsigned long cause;
	union context host;
	union context guest;
};

struct kvm_vm_stat {
	u64 remote_tlb_flush;
};

struct kvm_sal_data {
	unsigned long boot_ip;
	unsigned long boot_gp;
};

struct kvm_arch {
	unsigned long	vm_base;
	unsigned long	metaphysical_rr0;
	unsigned long	metaphysical_rr4;
	unsigned long	vmm_init_rr;
	unsigned long	vhpt_base;
	unsigned long	vtlb_base;
	unsigned long 	vpd_base;
	spinlock_t dirty_log_lock;
	struct kvm_ioapic *vioapic;
	struct kvm_vm_stat stat;
	struct kvm_sal_data rdv_sal_data;

	struct list_head assigned_dev_head;
	struct dmar_domain *intel_iommu_domain;
	struct hlist_head irq_ack_notifier_list;
<<<<<<< HEAD
=======

	unsigned long irq_sources_bitmap;
	unsigned long irq_states[KVM_IOAPIC_NUM_PINS];
>>>>>>> c07f62e5
};

union cpuid3_t {
	u64 value;
	struct {
		u64 number : 8;
		u64 revision : 8;
		u64 model : 8;
		u64 family : 8;
		u64 archrev : 8;
		u64 rv : 24;
	};
};

struct kvm_pt_regs {
	/* The following registers are saved by SAVE_MIN: */
	unsigned long b6;  /* scratch */
	unsigned long b7;  /* scratch */

	unsigned long ar_csd; /* used by cmp8xchg16 (scratch) */
	unsigned long ar_ssd; /* reserved for future use (scratch) */

	unsigned long r8;  /* scratch (return value register 0) */
	unsigned long r9;  /* scratch (return value register 1) */
	unsigned long r10; /* scratch (return value register 2) */
	unsigned long r11; /* scratch (return value register 3) */

	unsigned long cr_ipsr; /* interrupted task's psr */
	unsigned long cr_iip;  /* interrupted task's instruction pointer */
	unsigned long cr_ifs;  /* interrupted task's function state */

	unsigned long ar_unat; /* interrupted task's NaT register (preserved) */
	unsigned long ar_pfs;  /* prev function state  */
	unsigned long ar_rsc;  /* RSE configuration */
	/* The following two are valid only if cr_ipsr.cpl > 0: */
	unsigned long ar_rnat;  /* RSE NaT */
	unsigned long ar_bspstore; /* RSE bspstore */

	unsigned long pr;  /* 64 predicate registers (1 bit each) */
	unsigned long b0;  /* return pointer (bp) */
	unsigned long loadrs;  /* size of dirty partition << 16 */

	unsigned long r1;  /* the gp pointer */
	unsigned long r12; /* interrupted task's memory stack pointer */
	unsigned long r13; /* thread pointer */

	unsigned long ar_fpsr;  /* floating point status (preserved) */
	unsigned long r15;  /* scratch */

	/* The remaining registers are NOT saved for system calls.  */
	unsigned long r14;  /* scratch */
	unsigned long r2;  /* scratch */
	unsigned long r3;  /* scratch */
	unsigned long r16;  /* scratch */
	unsigned long r17;  /* scratch */
	unsigned long r18;  /* scratch */
	unsigned long r19;  /* scratch */
	unsigned long r20;  /* scratch */
	unsigned long r21;  /* scratch */
	unsigned long r22;  /* scratch */
	unsigned long r23;  /* scratch */
	unsigned long r24;  /* scratch */
	unsigned long r25;  /* scratch */
	unsigned long r26;  /* scratch */
	unsigned long r27;  /* scratch */
	unsigned long r28;  /* scratch */
	unsigned long r29;  /* scratch */
	unsigned long r30;  /* scratch */
	unsigned long r31;  /* scratch */
	unsigned long ar_ccv;  /* compare/exchange value (scratch) */

	/*
	 * Floating point registers that the kernel considers scratch:
	 */
	struct ia64_fpreg f6;  /* scratch */
	struct ia64_fpreg f7;  /* scratch */
	struct ia64_fpreg f8;  /* scratch */
	struct ia64_fpreg f9;  /* scratch */
	struct ia64_fpreg f10;  /* scratch */
	struct ia64_fpreg f11;  /* scratch */

	unsigned long r4;  /* preserved */
	unsigned long r5;  /* preserved */
	unsigned long r6;  /* preserved */
	unsigned long r7;  /* preserved */
	unsigned long eml_unat;    /* used for emulating instruction */
	unsigned long pad0;     /* alignment pad */
};

static inline struct kvm_pt_regs *vcpu_regs(struct kvm_vcpu *v)
{
	return (struct kvm_pt_regs *) ((unsigned long) v + IA64_STK_OFFSET) - 1;
}

typedef int kvm_vmm_entry(void);
typedef void kvm_tramp_entry(union context *host, union context *guest);

struct kvm_vmm_info{
	struct module	*module;
	kvm_vmm_entry 	*vmm_entry;
	kvm_tramp_entry *tramp_entry;
	unsigned long 	vmm_ivt;
};

int kvm_highest_pending_irq(struct kvm_vcpu *vcpu);
int kvm_emulate_halt(struct kvm_vcpu *vcpu);
int kvm_pal_emul(struct kvm_vcpu *vcpu, struct kvm_run *kvm_run);
void kvm_sal_emul(struct kvm_vcpu *vcpu);

static inline void kvm_inject_nmi(struct kvm_vcpu *vcpu) {}

#endif<|MERGE_RESOLUTION|>--- conflicted
+++ resolved
@@ -418,12 +418,9 @@
 	struct list_head assigned_dev_head;
 	struct dmar_domain *intel_iommu_domain;
 	struct hlist_head irq_ack_notifier_list;
-<<<<<<< HEAD
-=======
 
 	unsigned long irq_sources_bitmap;
 	unsigned long irq_states[KVM_IOAPIC_NUM_PINS];
->>>>>>> c07f62e5
 };
 
 union cpuid3_t {
