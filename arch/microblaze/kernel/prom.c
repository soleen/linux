/*
 * Procedures for creating, accessing and interpreting the device tree.
 *
 * Paul Mackerras	August 1996.
 * Copyright (C) 1996-2005 Paul Mackerras.
 *
 *  Adapted for 64bit PowerPC by Dave Engebretsen and Peter Bergner.
 *    {engebret|bergner}@us.ibm.com
 *
 *      This program is free software; you can redistribute it and/or
 *      modify it under the terms of the GNU General Public License
 *      as published by the Free Software Foundation; either version
 *      2 of the License, or (at your option) any later version.
 */

#include <stdarg.h>
#include <linux/export.h>
#include <linux/kernel.h>
#include <linux/string.h>
#include <linux/init.h>
#include <linux/threads.h>
#include <linux/spinlock.h>
#include <linux/types.h>
#include <linux/pci.h>
#include <linux/stringify.h>
#include <linux/delay.h>
#include <linux/initrd.h>
#include <linux/bitops.h>
#include <linux/kexec.h>
#include <linux/debugfs.h>
#include <linux/irq.h>
#include <linux/memblock.h>
#include <linux/of_fdt.h>

#include <asm/prom.h>
#include <asm/page.h>
#include <asm/processor.h>
#include <asm/irq.h>
#include <linux/io.h>
#include <asm/mmu.h>
#include <asm/pgtable.h>
#include <asm/sections.h>
#include <asm/pci-bridge.h>

<<<<<<< HEAD
void __init early_init_dt_add_memory_arch(u64 base, u64 size)
{
	memblock_add(base, size);
}

=======
>>>>>>> d8ec26d7
#ifdef CONFIG_EARLY_PRINTK
static char *stdout;

static int __init early_init_dt_scan_chosen_serial(unsigned long node,
				const char *uname, int depth, void *data)
{
	unsigned long l;
	char *p;

	pr_debug("%s: depth: %d, uname: %s\n", __func__, depth, uname);

	if (depth == 1 && (strcmp(uname, "chosen") == 0 ||
				strcmp(uname, "chosen@0") == 0)) {
		p = of_get_flat_dt_prop(node, "linux,stdout-path", &l);
		if (p != NULL && l > 0)
			stdout = p; /* store pointer to stdout-path */
	}

	if (stdout && strstr(stdout, uname)) {
		p = of_get_flat_dt_prop(node, "compatible", &l);
		pr_debug("Compatible string: %s\n", p);

		if ((strncmp(p, "xlnx,xps-uart16550", 18) == 0) ||
			(strncmp(p, "xlnx,axi-uart16550", 18) == 0)) {
			unsigned int addr;

			*(u32 *)data = UART16550;

			addr = *(u32 *)of_get_flat_dt_prop(node, "reg", &l);
			addr += *(u32 *)of_get_flat_dt_prop(node,
							"reg-offset", &l);
			/* clear register offset */
			return be32_to_cpu(addr) & ~3;
		}
		if ((strncmp(p, "xlnx,xps-uartlite", 17) == 0) ||
				(strncmp(p, "xlnx,opb-uartlite", 17) == 0) ||
				(strncmp(p, "xlnx,axi-uartlite", 17) == 0) ||
				(strncmp(p, "xlnx,mdm", 8) == 0)) {
			unsigned int *addrp;

			*(u32 *)data = UARTLITE;

			addrp = of_get_flat_dt_prop(node, "reg", &l);
			return be32_to_cpup(addrp); /* return address */
		}
	}
	return 0;
}

/* this function is looking for early console - Microblaze specific */
int __init of_early_console(void *version)
{
	return of_scan_flat_dt(early_init_dt_scan_chosen_serial, version);
}
#endif

void __init early_init_devtree(void *params)
{
	pr_debug(" -> early_init_devtree(%p)\n", params);

	early_init_dt_scan(params);
	if (!strlen(boot_command_line))
		strlcpy(boot_command_line, cmd_line, COMMAND_LINE_SIZE);

	parse_early_param();

	memblock_allow_resize();

	pr_debug("Phys. mem: %lx\n", (unsigned long) memblock_phys_mem_size());

	pr_debug(" <- early_init_devtree()\n");
}

<<<<<<< HEAD
#ifdef CONFIG_BLK_DEV_INITRD
void __init early_init_dt_setup_initrd_arch(u64 start, u64 end)
{
	initrd_start = (unsigned long)__va(start);
	initrd_end = (unsigned long)__va(end);
	initrd_below_start_ok = 1;
}
#endif

=======
>>>>>>> d8ec26d7
/*******
 *
 * New implementation of the OF "find" APIs, return a refcounted
 * object, call of_node_put() when done.  The device tree and list
 * are protected by a rw_lock.
 *
 * Note that property management will need some locking as well,
 * this isn't dealt with yet.
 *
 *******/

#if defined(CONFIG_DEBUG_FS) && defined(DEBUG)
static struct debugfs_blob_wrapper flat_dt_blob;

static int __init export_flat_device_tree(void)
{
	struct dentry *d;

	flat_dt_blob.data = initial_boot_params;
	flat_dt_blob.size = initial_boot_params->totalsize;

	d = debugfs_create_blob("flat-device-tree", S_IFREG | S_IRUSR,
				of_debugfs_root, &flat_dt_blob);
	if (!d)
		return 1;

	return 0;
}
device_initcall(export_flat_device_tree);
#endif<|MERGE_RESOLUTION|>--- conflicted
+++ resolved
@@ -42,14 +42,6 @@
 #include <asm/sections.h>
 #include <asm/pci-bridge.h>
 
-<<<<<<< HEAD
-void __init early_init_dt_add_memory_arch(u64 base, u64 size)
-{
-	memblock_add(base, size);
-}
-
-=======
->>>>>>> d8ec26d7
 #ifdef CONFIG_EARLY_PRINTK
 static char *stdout;
 
@@ -123,18 +115,6 @@
 	pr_debug(" <- early_init_devtree()\n");
 }
 
-<<<<<<< HEAD
-#ifdef CONFIG_BLK_DEV_INITRD
-void __init early_init_dt_setup_initrd_arch(u64 start, u64 end)
-{
-	initrd_start = (unsigned long)__va(start);
-	initrd_end = (unsigned long)__va(end);
-	initrd_below_start_ok = 1;
-}
-#endif
-
-=======
->>>>>>> d8ec26d7
 /*******
  *
  * New implementation of the OF "find" APIs, return a refcounted
