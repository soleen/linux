#ifndef _ASM_UACCESS_H
#define _ASM_UACCESS_H

/*
 * User space memory access functions
 */

#ifdef __KERNEL__
#include <linux/errno.h>
#include <linux/compiler.h>
#include <linux/string.h>
#include <linux/thread_info.h>
#include <asm/asi.h>
#include <asm/spitfire.h>
#include <asm-generic/uaccess-unaligned.h>
#include <asm/extable_64.h>
#endif

#ifndef __ASSEMBLY__

#include <asm/processor.h>

/*
 * Sparc64 is segmented, though more like the M68K than the I386.
 * We use the secondary ASI to address user memory, which references a
 * completely different VM map, thus there is zero chance of the user
 * doing something queer and tricking us into poking kernel memory.
 *
 * What is left here is basically what is needed for the other parts of
 * the kernel that expect to be able to manipulate, erum, "segments".
 * Or perhaps more properly, permissions.
 *
 * "For historical reasons, these macros are grossly misnamed." -Linus
 */

#define KERNEL_DS   ((mm_segment_t) { ASI_P })
#define USER_DS     ((mm_segment_t) { ASI_AIUS })	/* har har har */

#define VERIFY_READ	0
#define VERIFY_WRITE	1

#define get_fs() ((mm_segment_t){(current_thread_info()->current_ds)})
#define get_ds() (KERNEL_DS)

#define segment_eq(a, b)  ((a).seg == (b).seg)

#define set_fs(val)								\
do {										\
	current_thread_info()->current_ds = (val).seg;				\
	__asm__ __volatile__ ("wr %%g0, %0, %%asi" : : "r" ((val).seg));	\
} while(0)

/*
 * Test whether a block of memory is a valid user space address.
 * Returns 0 if the range is valid, nonzero otherwise.
 */
static inline bool __chk_range_not_ok(unsigned long addr, unsigned long size, unsigned long limit)
{
	if (__builtin_constant_p(size))
		return addr > limit - size;

	addr += size;
	if (addr < size)
		return true;

	return addr > limit;
}

#define __range_not_ok(addr, size, limit)                               \
({                                                                      \
	__chk_user_ptr(addr);                                           \
	__chk_range_not_ok((unsigned long __force)(addr), size, limit); \
})

static inline int __access_ok(const void __user * addr, unsigned long size)
{
	return 1;
}

static inline int access_ok(int type, const void __user * addr, unsigned long size)
{
	return 1;
}

<<<<<<< HEAD
void __ret_efault(void);
=======
>>>>>>> d06e622d
void __retl_efault(void);

/* Uh, these should become the main single-value transfer routines..
 * They automatically use the right size if we just have the right
 * pointer type..
 *
 * This gets kind of ugly. We want to return _two_ values in "get_user()"
 * and yet we don't want to do any pointers, because that is too much
 * of a performance impact. Thus we have a few rather ugly macros here,
 * and hide all the ugliness from the user.
 */
#define put_user(x, ptr) ({ \
	unsigned long __pu_addr = (unsigned long)(ptr); \
	__chk_user_ptr(ptr); \
	__put_user_nocheck((__typeof__(*(ptr)))(x), __pu_addr, sizeof(*(ptr)));\
})

#define get_user(x, ptr) ({ \
	unsigned long __gu_addr = (unsigned long)(ptr); \
	__chk_user_ptr(ptr); \
	__get_user_nocheck((x), __gu_addr, sizeof(*(ptr)), __typeof__(*(ptr)));\
})

#define __put_user(x, ptr) put_user(x, ptr)
#define __get_user(x, ptr) get_user(x, ptr)

struct __large_struct { unsigned long buf[100]; };
#define __m(x) ((struct __large_struct *)(x))

#define __put_user_nocheck(data, addr, size) ({			\
	register int __pu_ret;					\
	switch (size) {						\
	case 1: __put_user_asm(data, b, addr, __pu_ret); break;	\
	case 2: __put_user_asm(data, h, addr, __pu_ret); break;	\
	case 4: __put_user_asm(data, w, addr, __pu_ret); break;	\
	case 8: __put_user_asm(data, x, addr, __pu_ret); break;	\
	default: __pu_ret = __put_user_bad(); break;		\
	}							\
	__pu_ret;						\
})

#define __put_user_asm(x, size, addr, ret)				\
__asm__ __volatile__(							\
		"/* Put user asm, inline. */\n"				\
	"1:\t"	"st"#size "a %1, [%2] %%asi\n\t"			\
		"clr	%0\n"						\
	"2:\n\n\t"							\
		".section .fixup,#alloc,#execinstr\n\t"			\
		".align	4\n"						\
	"3:\n\t"							\
		"sethi	%%hi(2b), %0\n\t"				\
		"jmpl	%0 + %%lo(2b), %%g0\n\t"			\
		" mov	%3, %0\n\n\t"					\
		".previous\n\t"						\
		".section __ex_table,\"a\"\n\t"				\
		".align	4\n\t"						\
		".word	1b, 3b\n\t"					\
		".previous\n\n\t"					\
	       : "=r" (ret) : "r" (x), "r" (__m(addr)),			\
		 "i" (-EFAULT))

int __put_user_bad(void);

#define __get_user_nocheck(data, addr, size, type) ({			     \
	register int __gu_ret;						     \
	register unsigned long __gu_val;				     \
	switch (size) {							     \
		case 1: __get_user_asm(__gu_val, ub, addr, __gu_ret); break; \
		case 2: __get_user_asm(__gu_val, uh, addr, __gu_ret); break; \
		case 4: __get_user_asm(__gu_val, uw, addr, __gu_ret); break; \
		case 8: __get_user_asm(__gu_val, x, addr, __gu_ret); break;  \
		default:						     \
			__gu_val = 0;					     \
			__gu_ret = __get_user_bad();			     \
			break;						     \
	} 								     \
	data = (__force type) __gu_val;					     \
	 __gu_ret;							     \
})

#define __get_user_asm(x, size, addr, ret)				\
__asm__ __volatile__(							\
		"/* Get user asm, inline. */\n"				\
	"1:\t"	"ld"#size "a [%2] %%asi, %1\n\t"			\
		"clr	%0\n"						\
	"2:\n\n\t"							\
		".section .fixup,#alloc,#execinstr\n\t"			\
		".align	4\n"						\
	"3:\n\t"							\
		"sethi	%%hi(2b), %0\n\t"				\
		"clr	%1\n\t"						\
		"jmpl	%0 + %%lo(2b), %%g0\n\t"			\
		" mov	%3, %0\n\n\t"					\
		".previous\n\t"						\
		".section __ex_table,\"a\"\n\t"				\
		".align	4\n\t"						\
		".word	1b, 3b\n\n\t"					\
		".previous\n\t"						\
	       : "=r" (ret), "=r" (x) : "r" (__m(addr)),		\
		 "i" (-EFAULT))

int __get_user_bad(void);

unsigned long __must_check ___copy_from_user(void *to,
					     const void __user *from,
					     unsigned long size);
static inline unsigned long __must_check
copy_from_user(void *to, const void __user *from, unsigned long size)
{
	check_object_size(to, size, false);

<<<<<<< HEAD
	check_object_size(to, size, false);

	ret = ___copy_from_user(to, from, size);
	if (unlikely(ret))
		ret = copy_from_user_fixup(to, from, size);

	return ret;
=======
	return ___copy_from_user(to, from, size);
>>>>>>> d06e622d
}
#define __copy_from_user copy_from_user

unsigned long __must_check ___copy_to_user(void __user *to,
					   const void *from,
					   unsigned long size);
static inline unsigned long __must_check
copy_to_user(void __user *to, const void *from, unsigned long size)
{
<<<<<<< HEAD
	unsigned long ret;

	check_object_size(from, size, true);

	ret = ___copy_to_user(to, from, size);
	if (unlikely(ret))
		ret = copy_to_user_fixup(to, from, size);
	return ret;
=======
	check_object_size(from, size, true);

	return ___copy_to_user(to, from, size);
>>>>>>> d06e622d
}
#define __copy_to_user copy_to_user

unsigned long __must_check ___copy_in_user(void __user *to,
					   const void __user *from,
					   unsigned long size);
static inline unsigned long __must_check
copy_in_user(void __user *to, void __user *from, unsigned long size)
{
	return ___copy_in_user(to, from, size);
}
#define __copy_in_user copy_in_user

unsigned long __must_check __clear_user(void __user *, unsigned long);

#define clear_user __clear_user

__must_check long strlen_user(const char __user *str);
__must_check long strnlen_user(const char __user *str, long n);

#define __copy_to_user_inatomic __copy_to_user
#define __copy_from_user_inatomic __copy_from_user

struct pt_regs;
unsigned long compute_effective_address(struct pt_regs *,
					unsigned int insn,
					unsigned int rd);

#endif  /* __ASSEMBLY__ */

#endif /* _ASM_UACCESS_H */<|MERGE_RESOLUTION|>--- conflicted
+++ resolved
@@ -82,10 +82,6 @@
 	return 1;
 }
 
-<<<<<<< HEAD
-void __ret_efault(void);
-=======
->>>>>>> d06e622d
 void __retl_efault(void);
 
 /* Uh, these should become the main single-value transfer routines..
@@ -197,17 +193,7 @@
 {
 	check_object_size(to, size, false);
 
-<<<<<<< HEAD
-	check_object_size(to, size, false);
-
-	ret = ___copy_from_user(to, from, size);
-	if (unlikely(ret))
-		ret = copy_from_user_fixup(to, from, size);
-
-	return ret;
-=======
 	return ___copy_from_user(to, from, size);
->>>>>>> d06e622d
 }
 #define __copy_from_user copy_from_user
 
@@ -217,20 +203,9 @@
 static inline unsigned long __must_check
 copy_to_user(void __user *to, const void *from, unsigned long size)
 {
-<<<<<<< HEAD
-	unsigned long ret;
-
 	check_object_size(from, size, true);
 
-	ret = ___copy_to_user(to, from, size);
-	if (unlikely(ret))
-		ret = copy_to_user_fixup(to, from, size);
-	return ret;
-=======
-	check_object_size(from, size, true);
-
 	return ___copy_to_user(to, from, size);
->>>>>>> d06e622d
 }
 #define __copy_to_user copy_to_user
 
