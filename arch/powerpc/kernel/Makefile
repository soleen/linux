#
# Makefile for the linux kernel.
#

CFLAGS_ptrace.o		+= -DUTS_MACHINE='"$(UTS_MACHINE)"'

subdir-ccflags-$(CONFIG_PPC_WERROR) := -Werror

ifeq ($(CONFIG_PPC64),y)
CFLAGS_prom_init.o	+= $(NO_MINIMAL_TOC)
endif
ifeq ($(CONFIG_PPC32),y)
CFLAGS_prom_init.o      += -fPIC
CFLAGS_btext.o		+= -fPIC
endif

CFLAGS_cputable.o += $(DISABLE_LATENT_ENTROPY_PLUGIN)
CFLAGS_prom_init.o += $(DISABLE_LATENT_ENTROPY_PLUGIN)
CFLAGS_btext.o += $(DISABLE_LATENT_ENTROPY_PLUGIN)
CFLAGS_prom.o += $(DISABLE_LATENT_ENTROPY_PLUGIN)

ifdef CONFIG_FUNCTION_TRACER
# Do not trace early boot code
CFLAGS_REMOVE_cputable.o = -mno-sched-epilog $(CC_FLAGS_FTRACE)
CFLAGS_REMOVE_prom_init.o = -mno-sched-epilog $(CC_FLAGS_FTRACE)
CFLAGS_REMOVE_btext.o = -mno-sched-epilog $(CC_FLAGS_FTRACE)
CFLAGS_REMOVE_prom.o = -mno-sched-epilog $(CC_FLAGS_FTRACE)
endif

obj-y				:= cputable.o ptrace.o syscalls.o \
				   irq.o align.o signal_32.o pmc.o vdso.o \
				   process.o systbl.o idle.o \
				   signal.o sysfs.o cacheinfo.o time.o \
				   prom.o traps.o setup-common.o \
				   udbg.o misc.o io.o dma.o misc_$(BITS).o \
				   of_platform.o prom_parse.o
obj-$(CONFIG_PPC64)		+= setup_64.o sys_ppc32.o \
				   signal_64.o ptrace32.o \
				   paca.o nvram_64.o firmware.o
obj-$(CONFIG_VDSO32)		+= vdso32/
<<<<<<< HEAD
obj-$(CONFIG_HARDLOCKUP_DETECTOR)	+= watchdog.o
=======
obj-$(CONFIG_PPC_WATCHDOG)	+= watchdog.o
>>>>>>> bb176f67
obj-$(CONFIG_HAVE_HW_BREAKPOINT)	+= hw_breakpoint.o
obj-$(CONFIG_PPC_BOOK3S_64)	+= cpu_setup_ppc970.o cpu_setup_pa6t.o
obj-$(CONFIG_PPC_BOOK3S_64)	+= cpu_setup_power.o
obj-$(CONFIG_PPC_BOOK3S_64)	+= mce.o mce_power.o
obj-$(CONFIG_PPC_BOOK3E_64)	+= exceptions-64e.o idle_book3e.o
obj-$(CONFIG_PPC64)		+= vdso64/
obj-$(CONFIG_ALTIVEC)		+= vecemu.o
obj-$(CONFIG_PPC_970_NAP)	+= idle_power4.o
obj-$(CONFIG_PPC_P7_NAP)	+= idle_book3s.o
procfs-y			:= proc_powerpc.o
obj-$(CONFIG_PROC_FS)		+= $(procfs-y)
rtaspci-$(CONFIG_PPC64)-$(CONFIG_PCI)	:= rtas_pci.o
obj-$(CONFIG_PPC_RTAS)		+= rtas.o rtas-rtc.o $(rtaspci-y-y)
obj-$(CONFIG_PPC_RTAS_DAEMON)	+= rtasd.o
obj-$(CONFIG_RTAS_FLASH)	+= rtas_flash.o
obj-$(CONFIG_RTAS_PROC)		+= rtas-proc.o
obj-$(CONFIG_PPC_DT_CPU_FTRS)	+= dt_cpu_ftrs.o
obj-$(CONFIG_EEH)              += eeh.o eeh_pe.o eeh_dev.o eeh_cache.o \
				  eeh_driver.o eeh_event.o eeh_sysfs.o
obj-$(CONFIG_GENERIC_TBSYNC)	+= smp-tbsync.o
obj-$(CONFIG_CRASH_DUMP)	+= crash_dump.o
obj-$(CONFIG_FA_DUMP)		+= fadump.o
ifeq ($(CONFIG_PPC32),y)
obj-$(CONFIG_E500)		+= idle_e500.o
endif
obj-$(CONFIG_6xx)		+= idle_6xx.o l2cr_6xx.o cpu_setup_6xx.o
obj-$(CONFIG_TAU)		+= tau_6xx.o
obj-$(CONFIG_HIBERNATION)	+= swsusp.o suspend.o
ifeq ($(CONFIG_FSL_BOOKE),y)
obj-$(CONFIG_HIBERNATION)	+= swsusp_booke.o
else
obj-$(CONFIG_HIBERNATION)	+= swsusp_$(BITS).o
endif
obj64-$(CONFIG_HIBERNATION)	+= swsusp_asm64.o
obj-$(CONFIG_MODULES)		+= module.o module_$(BITS).o
obj-$(CONFIG_44x)		+= cpu_setup_44x.o
obj-$(CONFIG_PPC_FSL_BOOK3E)	+= cpu_setup_fsl_booke.o
obj-$(CONFIG_PPC_DOORBELL)	+= dbell.o
obj-$(CONFIG_JUMP_LABEL)	+= jump_label.o

extra-y				:= head_$(BITS).o
extra-$(CONFIG_40x)		:= head_40x.o
extra-$(CONFIG_44x)		:= head_44x.o
extra-$(CONFIG_FSL_BOOKE)	:= head_fsl_booke.o
extra-$(CONFIG_PPC_8xx)		:= head_8xx.o
extra-y				+= vmlinux.lds

obj-$(CONFIG_RELOCATABLE)	+= reloc_$(BITS).o

obj-$(CONFIG_PPC32)		+= entry_32.o setup_32.o
obj-$(CONFIG_PPC64)		+= dma-iommu.o iommu.o
obj-$(CONFIG_KGDB)		+= kgdb.o
obj-$(CONFIG_BOOTX_TEXT)	+= btext.o
obj-$(CONFIG_SMP)		+= smp.o
obj-$(CONFIG_KPROBES)		+= kprobes.o
obj-$(CONFIG_OPTPROBES)		+= optprobes.o optprobes_head.o
obj-$(CONFIG_KPROBES_ON_FTRACE)	+= kprobes-ftrace.o
obj-$(CONFIG_UPROBES)		+= uprobes.o
obj-$(CONFIG_PPC_UDBG_16550)	+= legacy_serial.o udbg_16550.o
obj-$(CONFIG_STACKTRACE)	+= stacktrace.o
obj-$(CONFIG_SWIOTLB)		+= dma-swiotlb.o

pci64-$(CONFIG_PPC64)		+= pci_dn.o pci-hotplug.o isa-bridge.o
obj-$(CONFIG_PCI)		+= pci_$(BITS).o $(pci64-y) \
				   pci-common.o pci_of_scan.o
obj-$(CONFIG_PCI_MSI)		+= msi.o
obj-$(CONFIG_KEXEC_CORE)	+= machine_kexec.o crash.o \
				   machine_kexec_$(BITS).o
obj-$(CONFIG_KEXEC_FILE)	+= machine_kexec_file_$(BITS).o kexec_elf_$(BITS).o
ifeq ($(CONFIG_HAVE_IMA_KEXEC)$(CONFIG_IMA),yy)
obj-y				+= ima_kexec.o
endif

obj-$(CONFIG_AUDIT)		+= audit.o
obj64-$(CONFIG_AUDIT)		+= compat_audit.o

obj-$(CONFIG_PPC_IO_WORKAROUNDS)	+= io-workarounds.o

obj-y				+= trace/

ifneq ($(CONFIG_PPC_INDIRECT_PIO),y)
obj-y				+= iomap.o
endif

obj64-$(CONFIG_PPC_TRANSACTIONAL_MEM)	+= tm.o

obj-$(CONFIG_PPC64)		+= $(obj64-y)
obj-$(CONFIG_PPC32)		+= $(obj32-y)

ifneq ($(CONFIG_XMON)$(CONFIG_KEXEC_CORE),)
obj-y				+= ppc_save_regs.o
endif

obj-$(CONFIG_EPAPR_PARAVIRT)	+= epapr_paravirt.o epapr_hcalls.o
obj-$(CONFIG_KVM_GUEST)		+= kvm.o kvm_emul.o

# Disable GCOV & sanitizers in odd or sensitive code
GCOV_PROFILE_prom_init.o := n
UBSAN_SANITIZE_prom_init.o := n
GCOV_PROFILE_machine_kexec_64.o := n
UBSAN_SANITIZE_machine_kexec_64.o := n
GCOV_PROFILE_machine_kexec_32.o := n
UBSAN_SANITIZE_machine_kexec_32.o := n
GCOV_PROFILE_kprobes.o := n
UBSAN_SANITIZE_kprobes.o := n
GCOV_PROFILE_kprobes-ftrace.o := n
UBSAN_SANITIZE_kprobes-ftrace.o := n
UBSAN_SANITIZE_vdso.o := n

extra-$(CONFIG_PPC_FPU)		+= fpu.o
extra-$(CONFIG_ALTIVEC)		+= vector.o
extra-$(CONFIG_PPC64)		+= entry_64.o
extra-$(CONFIG_PPC_OF_BOOT_TRAMPOLINE)	+= prom_init.o

extra-y				+= systbl_chk.i
$(obj)/systbl.o:		systbl_chk

quiet_cmd_systbl_chk = CALL    $<
      cmd_systbl_chk = $(CONFIG_SHELL) $< $(obj)/systbl_chk.i

PHONY += systbl_chk
systbl_chk: $(src)/systbl_chk.sh $(obj)/systbl_chk.i
	$(call cmd,systbl_chk)

ifeq ($(CONFIG_PPC_OF_BOOT_TRAMPOLINE),y)
$(obj)/built-in.o:		prom_init_check

quiet_cmd_prom_init_check = CALL    $<
      cmd_prom_init_check = $(CONFIG_SHELL) $< "$(NM)" "$(obj)/prom_init.o"

PHONY += prom_init_check
prom_init_check: $(src)/prom_init_check.sh $(obj)/prom_init.o
	$(call cmd,prom_init_check)
endif

clean-files := vmlinux.lds<|MERGE_RESOLUTION|>--- conflicted
+++ resolved
@@ -38,11 +38,7 @@
 				   signal_64.o ptrace32.o \
 				   paca.o nvram_64.o firmware.o
 obj-$(CONFIG_VDSO32)		+= vdso32/
-<<<<<<< HEAD
-obj-$(CONFIG_HARDLOCKUP_DETECTOR)	+= watchdog.o
-=======
 obj-$(CONFIG_PPC_WATCHDOG)	+= watchdog.o
->>>>>>> bb176f67
 obj-$(CONFIG_HAVE_HW_BREAKPOINT)	+= hw_breakpoint.o
 obj-$(CONFIG_PPC_BOOK3S_64)	+= cpu_setup_ppc970.o cpu_setup_pa6t.o
 obj-$(CONFIG_PPC_BOOK3S_64)	+= cpu_setup_power.o
