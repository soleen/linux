// SPDX-License-Identifier: GPL-2.0-only
/*
 * Copyright (C) 2004 IBM Corporation
 * Copyright (C) 2014 Intel Corporation
 */

#include <linux/asn1_encoder.h>
#include <linux/oid_registry.h>
#include <linux/string.h>
#include <linux/err.h>
#include <linux/tpm.h>
#include <linux/tpm_command.h>

#include <keys/trusted-type.h>
#include <keys/trusted_tpm.h>

#include <asm/unaligned.h>

#include "tpm2key.asn1.h"

static struct tpm2_hash tpm2_hash_map[] = {
	{HASH_ALGO_SHA1, TPM_ALG_SHA1},
	{HASH_ALGO_SHA256, TPM_ALG_SHA256},
	{HASH_ALGO_SHA384, TPM_ALG_SHA384},
	{HASH_ALGO_SHA512, TPM_ALG_SHA512},
	{HASH_ALGO_SM3_256, TPM_ALG_SM3_256},
};

static u32 tpm2key_oid[] = { 2, 23, 133, 10, 1, 5 };

static int tpm2_key_encode(struct trusted_key_payload *payload,
			   struct trusted_key_options *options,
			   u8 *src, u32 len)
{
	const int SCRATCH_SIZE = PAGE_SIZE;
	u8 *scratch = kmalloc(SCRATCH_SIZE, GFP_KERNEL);
	u8 *work = scratch, *work1;
	u8 *end_work = scratch + SCRATCH_SIZE;
	u8 *priv, *pub;
	u16 priv_len, pub_len;

	priv_len = get_unaligned_be16(src) + 2;
	priv = src;

	src += priv_len;

	pub_len = get_unaligned_be16(src) + 2;
	pub = src;

	if (!scratch)
		return -ENOMEM;

	work = asn1_encode_oid(work, end_work, tpm2key_oid,
			       asn1_oid_len(tpm2key_oid));

	if (options->blobauth_len == 0) {
		unsigned char bool[3], *w = bool;
		/* tag 0 is emptyAuth */
		w = asn1_encode_boolean(w, w + sizeof(bool), true);
		if (WARN(IS_ERR(w), "BUG: Boolean failed to encode"))
			return PTR_ERR(w);
		work = asn1_encode_tag(work, end_work, 0, bool, w - bool);
	}

	/*
	 * Assume both octet strings will encode to a 2 byte definite length
	 *
	 * Note: For a well behaved TPM, this warning should never
	 * trigger, so if it does there's something nefarious going on
	 */
	if (WARN(work - scratch + pub_len + priv_len + 14 > SCRATCH_SIZE,
		 "BUG: scratch buffer is too small"))
		return -EINVAL;

	work = asn1_encode_integer(work, end_work, options->keyhandle);
	work = asn1_encode_octet_string(work, end_work, pub, pub_len);
	work = asn1_encode_octet_string(work, end_work, priv, priv_len);

	work1 = payload->blob;
	work1 = asn1_encode_sequence(work1, work1 + sizeof(payload->blob),
				     scratch, work - scratch);
	if (WARN(IS_ERR(work1), "BUG: ASN.1 encoder failed"))
		return PTR_ERR(work1);

	return work1 - payload->blob;
}

struct tpm2_key_context {
	u32 parent;
	const u8 *pub;
	u32 pub_len;
	const u8 *priv;
	u32 priv_len;
};

static int tpm2_key_decode(struct trusted_key_payload *payload,
			   struct trusted_key_options *options,
			   u8 **buf)
{
	int ret;
	struct tpm2_key_context ctx;
	u8 *blob;

	memset(&ctx, 0, sizeof(ctx));

	ret = asn1_ber_decoder(&tpm2key_decoder, &ctx, payload->blob,
			       payload->blob_len);
	if (ret < 0)
		return ret;

	if (ctx.priv_len + ctx.pub_len > MAX_BLOB_SIZE)
		return -EINVAL;

	blob = kmalloc(ctx.priv_len + ctx.pub_len + 4, GFP_KERNEL);
	if (!blob)
		return -ENOMEM;

	*buf = blob;
	options->keyhandle = ctx.parent;

	memcpy(blob, ctx.priv, ctx.priv_len);
	blob += ctx.priv_len;

	memcpy(blob, ctx.pub, ctx.pub_len);

	return 0;
}

int tpm2_key_parent(void *context, size_t hdrlen,
		  unsigned char tag,
		  const void *value, size_t vlen)
{
	struct tpm2_key_context *ctx = context;
	const u8 *v = value;
	int i;

	ctx->parent = 0;
	for (i = 0; i < vlen; i++) {
		ctx->parent <<= 8;
		ctx->parent |= v[i];
	}

	return 0;
}

int tpm2_key_type(void *context, size_t hdrlen,
		unsigned char tag,
		const void *value, size_t vlen)
{
	enum OID oid = look_up_OID(value, vlen);

	if (oid != OID_TPMSealedData) {
		char buffer[50];

		sprint_oid(value, vlen, buffer, sizeof(buffer));
		pr_debug("OID is \"%s\" which is not TPMSealedData\n",
			 buffer);
		return -EINVAL;
	}

	return 0;
}

int tpm2_key_pub(void *context, size_t hdrlen,
	       unsigned char tag,
	       const void *value, size_t vlen)
{
	struct tpm2_key_context *ctx = context;

	ctx->pub = value;
	ctx->pub_len = vlen;

	return 0;
}

int tpm2_key_priv(void *context, size_t hdrlen,
		unsigned char tag,
		const void *value, size_t vlen)
{
	struct tpm2_key_context *ctx = context;

	ctx->priv = value;
	ctx->priv_len = vlen;

	return 0;
}

/**
 * tpm_buf_append_auth() - append TPMS_AUTH_COMMAND to the buffer.
 *
 * @buf: an allocated tpm_buf instance
 * @session_handle: session handle
 * @nonce: the session nonce, may be NULL if not used
 * @nonce_len: the session nonce length, may be 0 if not used
 * @attributes: the session attributes
 * @hmac: the session HMAC or password, may be NULL if not used
 * @hmac_len: the session HMAC or password length, maybe 0 if not used
 */
static void tpm2_buf_append_auth(struct tpm_buf *buf, u32 session_handle,
				 const u8 *nonce, u16 nonce_len,
				 u8 attributes,
				 const u8 *hmac, u16 hmac_len)
{
	tpm_buf_append_u32(buf, 9 + nonce_len + hmac_len);
	tpm_buf_append_u32(buf, session_handle);
	tpm_buf_append_u16(buf, nonce_len);

	if (nonce && nonce_len)
		tpm_buf_append(buf, nonce, nonce_len);

	tpm_buf_append_u8(buf, attributes);
	tpm_buf_append_u16(buf, hmac_len);

	if (hmac && hmac_len)
		tpm_buf_append(buf, hmac, hmac_len);
}

/**
 * tpm2_seal_trusted() - seal the payload of a trusted key
 *
 * @chip: TPM chip to use
 * @payload: the key data in clear and encrypted form
 * @options: authentication values and other options
 *
 * Return: < 0 on error and 0 on success.
 */
int tpm2_seal_trusted(struct tpm_chip *chip,
		      struct trusted_key_payload *payload,
		      struct trusted_key_options *options)
{
	int blob_len = 0;
	struct tpm_buf buf;
	u32 hash;
	u32 flags;
	int i;
	int rc;

	for (i = 0; i < ARRAY_SIZE(tpm2_hash_map); i++) {
		if (options->hash == tpm2_hash_map[i].crypto_id) {
			hash = tpm2_hash_map[i].tpm_id;
			break;
		}
	}

	if (i == ARRAY_SIZE(tpm2_hash_map))
		return -EINVAL;

	if (!options->keyhandle)
		return -EINVAL;

	rc = tpm_try_get_ops(chip);
	if (rc)
		return rc;

	rc = tpm_buf_init(&buf, TPM2_ST_SESSIONS, TPM2_CC_CREATE);
	if (rc) {
		tpm_put_ops(chip);
		return rc;
	}

	tpm_buf_append_u32(&buf, options->keyhandle);
	tpm2_buf_append_auth(&buf, TPM2_RS_PW,
			     NULL /* nonce */, 0,
			     0 /* session_attributes */,
			     options->keyauth /* hmac */,
			     TPM_DIGEST_SIZE);

	/* sensitive */
	tpm_buf_append_u16(&buf, 4 + options->blobauth_len + payload->key_len);

	tpm_buf_append_u16(&buf, options->blobauth_len);
	if (options->blobauth_len)
		tpm_buf_append(&buf, options->blobauth, options->blobauth_len);

	tpm_buf_append_u16(&buf, payload->key_len);
	tpm_buf_append(&buf, payload->key, payload->key_len);

	/* public */
	tpm_buf_append_u16(&buf, 14 + options->policydigest_len);
	tpm_buf_append_u16(&buf, TPM_ALG_KEYEDHASH);
	tpm_buf_append_u16(&buf, hash);

	/* key properties */
	flags = 0;
	flags |= options->policydigest_len ? 0 : TPM2_OA_USER_WITH_AUTH;
	flags |= payload->migratable ? (TPM2_OA_FIXED_TPM |
					TPM2_OA_FIXED_PARENT) : 0;
	tpm_buf_append_u32(&buf, flags);

	/* policy */
	tpm_buf_append_u16(&buf, options->policydigest_len);
	if (options->policydigest_len)
		tpm_buf_append(&buf, options->policydigest,
			       options->policydigest_len);

	/* public parameters */
	tpm_buf_append_u16(&buf, TPM_ALG_NULL);
	tpm_buf_append_u16(&buf, 0);

	/* outside info */
	tpm_buf_append_u16(&buf, 0);

	/* creation PCR */
	tpm_buf_append_u32(&buf, 0);

	if (buf.flags & TPM_BUF_OVERFLOW) {
		rc = -E2BIG;
		goto out;
	}

	rc = tpm_transmit_cmd(chip, &buf, 4, "sealing data");
	if (rc)
		goto out;

	blob_len = be32_to_cpup((__be32 *) &buf.data[TPM_HEADER_SIZE]);
	if (blob_len > MAX_BLOB_SIZE) {
		rc = -E2BIG;
		goto out;
	}
	if (tpm_buf_length(&buf) < TPM_HEADER_SIZE + 4 + blob_len) {
		rc = -EFAULT;
		goto out;
	}

	blob_len = tpm2_key_encode(payload, options,
				   &buf.data[TPM_HEADER_SIZE + 4],
				   blob_len);

out:
	tpm_buf_destroy(&buf);

	if (rc > 0) {
		if (tpm2_rc_value(rc) == TPM2_RC_HASH)
			rc = -EINVAL;
		else
			rc = -EPERM;
	}
	if (blob_len < 0)
<<<<<<< HEAD
		return blob_len;

	payload->blob_len = blob_len;
=======
		rc = blob_len;
	else
		payload->blob_len = blob_len;
>>>>>>> 3b7961a3

	tpm_put_ops(chip);
	return rc;
}

/**
 * tpm2_load_cmd() - execute a TPM2_Load command
 *
 * @chip: TPM chip to use
 * @payload: the key data in clear and encrypted form
 * @options: authentication values and other options
 * @blob_handle: returned blob handle
 *
 * Return: 0 on success.
 *        -E2BIG on wrong payload size.
 *        -EPERM on tpm error status.
 *        < 0 error from tpm_send.
 */
static int tpm2_load_cmd(struct tpm_chip *chip,
			 struct trusted_key_payload *payload,
			 struct trusted_key_options *options,
			 u32 *blob_handle)
{
	struct tpm_buf buf;
	unsigned int private_len;
	unsigned int public_len;
	unsigned int blob_len;
	u8 *blob, *pub;
	int rc;
	u32 attrs;

	rc = tpm2_key_decode(payload, options, &blob);
	if (rc) {
		/* old form */
		blob = payload->blob;
		payload->old_format = 1;
	}

	/* new format carries keyhandle but old format doesn't */
	if (!options->keyhandle)
		return -EINVAL;

	/* must be big enough for at least the two be16 size counts */
	if (payload->blob_len < 4)
		return -EINVAL;

	private_len = get_unaligned_be16(blob);

	/* must be big enough for following public_len */
	if (private_len + 2 + 2 > (payload->blob_len))
		return -E2BIG;

	public_len = get_unaligned_be16(blob + 2 + private_len);
	if (private_len + 2 + public_len + 2 > payload->blob_len)
		return -E2BIG;

	pub = blob + 2 + private_len + 2;
	/* key attributes are always at offset 4 */
	attrs = get_unaligned_be32(pub + 4);

	if ((attrs & (TPM2_OA_FIXED_TPM | TPM2_OA_FIXED_PARENT)) ==
	    (TPM2_OA_FIXED_TPM | TPM2_OA_FIXED_PARENT))
		payload->migratable = 0;
	else
		payload->migratable = 1;

	blob_len = private_len + public_len + 4;
	if (blob_len > payload->blob_len)
		return -E2BIG;

	rc = tpm_buf_init(&buf, TPM2_ST_SESSIONS, TPM2_CC_LOAD);
	if (rc)
		return rc;

	tpm_buf_append_u32(&buf, options->keyhandle);
	tpm2_buf_append_auth(&buf, TPM2_RS_PW,
			     NULL /* nonce */, 0,
			     0 /* session_attributes */,
			     options->keyauth /* hmac */,
			     TPM_DIGEST_SIZE);

	tpm_buf_append(&buf, blob, blob_len);

	if (buf.flags & TPM_BUF_OVERFLOW) {
		rc = -E2BIG;
		goto out;
	}

	rc = tpm_transmit_cmd(chip, &buf, 4, "loading blob");
	if (!rc)
		*blob_handle = be32_to_cpup(
			(__be32 *) &buf.data[TPM_HEADER_SIZE]);

out:
	if (blob != payload->blob)
		kfree(blob);
	tpm_buf_destroy(&buf);

	if (rc > 0)
		rc = -EPERM;

	return rc;
}

/**
 * tpm2_unseal_cmd() - execute a TPM2_Unload command
 *
 * @chip: TPM chip to use
 * @payload: the key data in clear and encrypted form
 * @options: authentication values and other options
 * @blob_handle: blob handle
 *
 * Return: 0 on success
 *         -EPERM on tpm error status
 *         < 0 error from tpm_send
 */
static int tpm2_unseal_cmd(struct tpm_chip *chip,
			   struct trusted_key_payload *payload,
			   struct trusted_key_options *options,
			   u32 blob_handle)
{
	struct tpm_buf buf;
	u16 data_len;
	u8 *data;
	int rc;

	rc = tpm_buf_init(&buf, TPM2_ST_SESSIONS, TPM2_CC_UNSEAL);
	if (rc)
		return rc;

	tpm_buf_append_u32(&buf, blob_handle);
	tpm2_buf_append_auth(&buf,
			     options->policyhandle ?
			     options->policyhandle : TPM2_RS_PW,
			     NULL /* nonce */, 0,
			     TPM2_SA_CONTINUE_SESSION,
			     options->blobauth /* hmac */,
			     options->blobauth_len);

	rc = tpm_transmit_cmd(chip, &buf, 6, "unsealing");
	if (rc > 0)
		rc = -EPERM;

	if (!rc) {
		data_len = be16_to_cpup(
			(__be16 *) &buf.data[TPM_HEADER_SIZE + 4]);
		if (data_len < MIN_KEY_SIZE ||  data_len > MAX_KEY_SIZE) {
			rc = -EFAULT;
			goto out;
		}

		if (tpm_buf_length(&buf) < TPM_HEADER_SIZE + 6 + data_len) {
			rc = -EFAULT;
			goto out;
		}
		data = &buf.data[TPM_HEADER_SIZE + 6];

		if (payload->old_format) {
			/* migratable flag is at the end of the key */
			memcpy(payload->key, data, data_len - 1);
			payload->key_len = data_len - 1;
			payload->migratable = data[data_len - 1];
		} else {
			/*
			 * migratable flag already collected from key
			 * attributes
			 */
			memcpy(payload->key, data, data_len);
			payload->key_len = data_len;
		}
	}

out:
	tpm_buf_destroy(&buf);
	return rc;
}

/**
 * tpm2_unseal_trusted() - unseal the payload of a trusted key
 *
 * @chip: TPM chip to use
 * @payload: the key data in clear and encrypted form
 * @options: authentication values and other options
 *
 * Return: Same as with tpm_send.
 */
int tpm2_unseal_trusted(struct tpm_chip *chip,
			struct trusted_key_payload *payload,
			struct trusted_key_options *options)
{
	u32 blob_handle;
	int rc;

	rc = tpm_try_get_ops(chip);
	if (rc)
		return rc;

	rc = tpm2_load_cmd(chip, payload, options, &blob_handle);
	if (rc)
		goto out;

	rc = tpm2_unseal_cmd(chip, payload, options, blob_handle);
	tpm2_flush_context(chip, blob_handle);

out:
	tpm_put_ops(chip);

	return rc;
}<|MERGE_RESOLUTION|>--- conflicted
+++ resolved
@@ -336,15 +336,9 @@
 			rc = -EPERM;
 	}
 	if (blob_len < 0)
-<<<<<<< HEAD
-		return blob_len;
-
-	payload->blob_len = blob_len;
-=======
 		rc = blob_len;
 	else
 		payload->blob_len = blob_len;
->>>>>>> 3b7961a3
 
 	tpm_put_ops(chip);
 	return rc;
