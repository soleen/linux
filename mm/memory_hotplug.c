--- conflicted
+++ resolved
@@ -500,11 +500,8 @@
 		return;
 #endif
 
-<<<<<<< HEAD
-=======
 	clear_zone_contiguous(zone);
 
->>>>>>> a7196caf
 	pgdat_resize_lock(zone->zone_pgdat, &flags);
 	shrink_zone_span(zone, start_pfn, start_pfn + nr_pages);
 	update_pgdat_span(pgdat);
