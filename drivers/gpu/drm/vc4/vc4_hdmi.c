--- conflicted
+++ resolved
@@ -3351,19 +3351,11 @@
 	 * its frequency while the power domain is active so that it
 	 * keeps its rate.
 	 */
-<<<<<<< HEAD
-	ret = clk_set_min_rate(vc4_hdmi->hsm_clock, HSM_MIN_CLOCK_FREQ);
-	if (ret)
-		return ret;
-
-	ret = clk_prepare_enable(vc4_hdmi->hsm_clock);
-=======
 	ret = clk_set_min_rate(vc4_hdmi->hsm_rpm_clock, HSM_MIN_CLOCK_FREQ);
 	if (ret)
 		return ret;
 
 	ret = clk_prepare_enable(vc4_hdmi->hsm_rpm_clock);
->>>>>>> 163a7fbf
 	if (ret)
 		return ret;
 
@@ -3376,11 +3368,7 @@
 	 * case, it will lead to a silent CPU stall. Let's make sure we
 	 * prevent such a case.
 	 */
-<<<<<<< HEAD
-	rate = clk_get_rate(vc4_hdmi->hsm_clock);
-=======
 	rate = clk_get_rate(vc4_hdmi->hsm_rpm_clock);
->>>>>>> 163a7fbf
 	if (!rate) {
 		ret = -EINVAL;
 		goto err_disable_clk;
