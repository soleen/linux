--- conflicted
+++ resolved
@@ -114,15 +114,10 @@
 		 * persistent context binding tracker.
 		 */
 		if (unlikely(val->staged_bindings)) {
-<<<<<<< HEAD
-			vmw_context_binding_state_transfer
-				(val->res, val->staged_bindings);
-=======
 			if (!backoff) {
 				vmw_context_binding_state_transfer
 					(val->res, val->staged_bindings);
 			}
->>>>>>> 56041bf9
 			kfree(val->staged_bindings);
 			val->staged_bindings = NULL;
 		}
@@ -456,11 +451,7 @@
 	struct vmw_resource_val_node *node;
 	int ret;
 
-<<<<<<< HEAD
-	if (*id == SVGA3D_INVALID_ID) {
-=======
 	if (id == SVGA3D_INVALID_ID) {
->>>>>>> 56041bf9
 		if (p_val)
 			*p_val = NULL;
 		if (res_type == vmw_res_context) {
@@ -517,15 +508,11 @@
 	if (p_val)
 		*p_val = node;
 
-<<<<<<< HEAD
-	if (node->first_usage && res_type == vmw_res_context) {
-=======
 	if (dev_priv->has_mob && node->first_usage &&
 	    res_type == vmw_res_context) {
 		ret = vmw_resource_context_res_add(dev_priv, sw_context, res);
 		if (unlikely(ret != 0))
 			goto out_no_reloc;
->>>>>>> 56041bf9
 		node->staged_bindings =
 			kzalloc(sizeof(*node->staged_bindings), GFP_KERNEL);
 		if (node->staged_bindings == NULL) {
@@ -886,11 +873,7 @@
 	struct vmw_relocation *reloc;
 	int ret;
 
-<<<<<<< HEAD
-	ret = vmw_user_dmabuf_lookup(sw_context->tfile, handle, &vmw_bo);
-=======
 	ret = vmw_user_dmabuf_lookup(sw_context->fp->tfile, handle, &vmw_bo);
->>>>>>> 56041bf9
 	if (unlikely(ret != 0)) {
 		DRM_ERROR("Could not find or use MOB buffer.\n");
 		return -EINVAL;
@@ -1602,8 +1585,6 @@
 				 &cmd->body.sid, NULL);
 }
 
-<<<<<<< HEAD
-=======
 
 /**
  * vmw_cmd_shader_define - Validate an SVGA_3D_CMD_SHADER_DEFINE
@@ -1696,7 +1677,6 @@
 	return 0;
 }
 
->>>>>>> 56041bf9
 /**
  * vmw_cmd_set_shader - Validate an SVGA_3D_CMD_SET_SHADER
  * command
@@ -1728,12 +1708,6 @@
 	if (dev_priv->has_mob) {
 		struct vmw_ctx_bindinfo bi;
 		struct vmw_resource_val_node *res_node;
-<<<<<<< HEAD
-
-		ret = vmw_cmd_res_check(dev_priv, sw_context, vmw_res_shader,
-					user_shader_converter,
-					&cmd->body.shid, &res_node);
-=======
 		u32 shid = cmd->body.shid;
 
 		if (shid != SVGA3D_INVALID_ID)
@@ -1746,7 +1720,6 @@
 					       user_shader_converter,
 					       shid,
 					       &cmd->body.shid, &res_node);
->>>>>>> 56041bf9
 		if (unlikely(ret != 0))
 			return ret;
 
@@ -1761,8 +1734,6 @@
 }
 
 /**
-<<<<<<< HEAD
-=======
  * vmw_cmd_set_shader_const - Validate an SVGA_3D_CMD_SET_SHADER_CONST
  * command
  *
@@ -1796,7 +1767,6 @@
 }
 
 /**
->>>>>>> 56041bf9
  * vmw_cmd_bind_gb_shader - Validate an SVGA_3D_CMD_BIND_GB_SHADER
  * command
  *
@@ -1904,16 +1874,6 @@
 		    true, false, false),
 	VMW_CMD_DEF(SVGA_3D_CMD_PRESENT, &vmw_cmd_present_check,
 		    false, false, false),
-<<<<<<< HEAD
-	VMW_CMD_DEF(SVGA_3D_CMD_SHADER_DEFINE, &vmw_cmd_cid_check,
-		    true, true, false),
-	VMW_CMD_DEF(SVGA_3D_CMD_SHADER_DESTROY, &vmw_cmd_cid_check,
-		    true, true, false),
-	VMW_CMD_DEF(SVGA_3D_CMD_SET_SHADER, &vmw_cmd_set_shader,
-		    true, false, false),
-	VMW_CMD_DEF(SVGA_3D_CMD_SET_SHADER_CONST, &vmw_cmd_cid_check,
-		    true, true, false),
-=======
 	VMW_CMD_DEF(SVGA_3D_CMD_SHADER_DEFINE, &vmw_cmd_shader_define,
 		    true, false, false),
 	VMW_CMD_DEF(SVGA_3D_CMD_SHADER_DESTROY, &vmw_cmd_shader_destroy,
@@ -1922,7 +1882,6 @@
 		    true, false, false),
 	VMW_CMD_DEF(SVGA_3D_CMD_SET_SHADER_CONST, &vmw_cmd_set_shader_const,
 		    true, false, false),
->>>>>>> 56041bf9
 	VMW_CMD_DEF(SVGA_3D_CMD_DRAW_PRIMITIVES, &vmw_cmd_draw,
 		    true, false, false),
 	VMW_CMD_DEF(SVGA_3D_CMD_SETSCISSORRECT, &vmw_cmd_cid_check,
@@ -2075,7 +2034,6 @@
 	entry = &vmw_cmd_entries[cmd_id];
 	if (unlikely(!entry->user_allow && !sw_context->kernel))
 		goto out_privileged;
-<<<<<<< HEAD
 
 	if (unlikely(entry->gb_disable && gb))
 		goto out_old;
@@ -2083,15 +2041,6 @@
 	if (unlikely(entry->gb_enable && !gb))
 		goto out_new;
 
-=======
-
-	if (unlikely(entry->gb_disable && gb))
-		goto out_old;
-
-	if (unlikely(entry->gb_enable && !gb))
-		goto out_new;
-
->>>>>>> 56041bf9
 	ret = entry->func(dev_priv, sw_context, header);
 	if (unlikely(ret != 0))
 		goto out_invalid;
@@ -2517,15 +2466,12 @@
 		goto out_err;
 	}
 
-<<<<<<< HEAD
-=======
 	if (dev_priv->has_mob) {
 		ret = vmw_rebind_contexts(sw_context);
 		if (unlikely(ret != 0))
 			goto out_err;
 	}
 
->>>>>>> 56041bf9
 	cmd = vmw_fifo_reserve(dev_priv, command_size);
 	if (unlikely(cmd == NULL)) {
 		DRM_ERROR("Failed reserving fifo space for commands.\n");
