// SPDX-License-Identifier: BSD-3-Clause-Clear
/*
 * Copyright (c) 2019-2020 The Linux Foundation. All rights reserved.
 */

#include <linux/module.h>
#include <linux/msi.h>
#include <linux/pci.h>
#include <linux/of.h>

#include "pci.h"
#include "core.h"
#include "hif.h"
#include "mhi.h"
#include "debug.h"

#define ATH11K_PCI_BAR_NUM		0
#define ATH11K_PCI_DMA_MASK		32

#define ATH11K_PCI_IRQ_CE0_OFFSET	3
#define ATH11K_PCI_IRQ_DP_OFFSET	14

#define WINDOW_ENABLE_BIT		0x40000000
#define WINDOW_REG_ADDRESS		0x310c
#define WINDOW_VALUE_MASK		GENMASK(24, 19)
#define WINDOW_START			0x80000
#define WINDOW_RANGE_MASK		GENMASK(18, 0)

#define TCSR_SOC_HW_VERSION		0x0224
#define TCSR_SOC_HW_VERSION_MAJOR_MASK	GENMASK(11, 8)
#define TCSR_SOC_HW_VERSION_MINOR_MASK	GENMASK(7, 0)

/* BAR0 + 4k is always accessible, and no
 * need to force wakeup.
 * 4K - 32 = 0xFE0
 */
#define ACCESS_ALWAYS_OFF 0xFE0

#define QCA6390_DEVICE_ID		0x1101
#define QCN9074_DEVICE_ID		0x1104
#define WCN6855_DEVICE_ID		0x1103

static const struct pci_device_id ath11k_pci_id_table[] = {
	{ PCI_VDEVICE(QCOM, QCA6390_DEVICE_ID) },
	{ PCI_VDEVICE(QCOM, WCN6855_DEVICE_ID) },
	{ PCI_VDEVICE(QCOM, QCN9074_DEVICE_ID) },
	{0}
};

MODULE_DEVICE_TABLE(pci, ath11k_pci_id_table);

static const struct ath11k_bus_params ath11k_pci_bus_params = {
	.mhi_support = true,
	.m3_fw_support = true,
	.fixed_bdf_addr = false,
	.fixed_mem_region = false,
};

static const struct ath11k_msi_config ath11k_msi_config[] = {
	{
		.total_vectors = 32,
		.total_users = 4,
		.users = (struct ath11k_msi_user[]) {
			{ .name = "MHI", .num_vectors = 3, .base_vector = 0 },
			{ .name = "CE", .num_vectors = 10, .base_vector = 3 },
			{ .name = "WAKE", .num_vectors = 1, .base_vector = 13 },
			{ .name = "DP", .num_vectors = 18, .base_vector = 14 },
		},
	},
	{
		.total_vectors = 16,
		.total_users = 3,
		.users = (struct ath11k_msi_user[]) {
			{ .name = "MHI", .num_vectors = 3, .base_vector = 0 },
			{ .name = "CE", .num_vectors = 5, .base_vector = 3 },
			{ .name = "DP", .num_vectors = 8, .base_vector = 8 },
		},
	},
};

static const struct ath11k_msi_config msi_config_one_msi = {
	.total_vectors = 1,
	.total_users = 4,
	.users = (struct ath11k_msi_user[]) {
		{ .name = "MHI", .num_vectors = 3, .base_vector = 0 },
		{ .name = "CE", .num_vectors = 1, .base_vector = 0 },
		{ .name = "WAKE", .num_vectors = 1, .base_vector = 0 },
		{ .name = "DP", .num_vectors = 1, .base_vector = 0 },
	},
};

static const char *irq_name[ATH11K_IRQ_NUM_MAX] = {
	"bhi",
	"mhi-er0",
	"mhi-er1",
	"ce0",
	"ce1",
	"ce2",
	"ce3",
	"ce4",
	"ce5",
	"ce6",
	"ce7",
	"ce8",
	"ce9",
	"ce10",
	"ce11",
	"host2wbm-desc-feed",
	"host2reo-re-injection",
	"host2reo-command",
	"host2rxdma-monitor-ring3",
	"host2rxdma-monitor-ring2",
	"host2rxdma-monitor-ring1",
	"reo2ost-exception",
	"wbm2host-rx-release",
	"reo2host-status",
	"reo2host-destination-ring4",
	"reo2host-destination-ring3",
	"reo2host-destination-ring2",
	"reo2host-destination-ring1",
	"rxdma2host-monitor-destination-mac3",
	"rxdma2host-monitor-destination-mac2",
	"rxdma2host-monitor-destination-mac1",
	"ppdu-end-interrupts-mac3",
	"ppdu-end-interrupts-mac2",
	"ppdu-end-interrupts-mac1",
	"rxdma2host-monitor-status-ring-mac3",
	"rxdma2host-monitor-status-ring-mac2",
	"rxdma2host-monitor-status-ring-mac1",
	"host2rxdma-host-buf-ring-mac3",
	"host2rxdma-host-buf-ring-mac2",
	"host2rxdma-host-buf-ring-mac1",
	"rxdma2host-destination-ring-mac3",
	"rxdma2host-destination-ring-mac2",
	"rxdma2host-destination-ring-mac1",
	"host2tcl-input-ring4",
	"host2tcl-input-ring3",
	"host2tcl-input-ring2",
	"host2tcl-input-ring1",
	"wbm2host-tx-completions-ring3",
	"wbm2host-tx-completions-ring2",
	"wbm2host-tx-completions-ring1",
	"tcl2host-status-ring",
};

static inline void ath11k_pci_select_window(struct ath11k_pci *ab_pci, u32 offset)
{
	struct ath11k_base *ab = ab_pci->ab;

	u32 window = FIELD_GET(WINDOW_VALUE_MASK, offset);

	lockdep_assert_held(&ab_pci->window_lock);

	if (window != ab_pci->register_window) {
		iowrite32(WINDOW_ENABLE_BIT | window,
			  ab->mem + WINDOW_REG_ADDRESS);
		ioread32(ab->mem + WINDOW_REG_ADDRESS);
		ab_pci->register_window = window;
	}
}

static inline void ath11k_pci_select_static_window(struct ath11k_pci *ab_pci)
{
	u32 umac_window = FIELD_GET(WINDOW_VALUE_MASK, HAL_SEQ_WCSS_UMAC_OFFSET);
	u32 ce_window = FIELD_GET(WINDOW_VALUE_MASK, HAL_CE_WFSS_CE_REG_BASE);
	u32 window;

	window = (umac_window << 12) | (ce_window << 6);

	iowrite32(WINDOW_ENABLE_BIT | window, ab_pci->ab->mem + WINDOW_REG_ADDRESS);
}

static inline u32 ath11k_pci_get_window_start(struct ath11k_base *ab,
					      u32 offset)
{
	u32 window_start;

	/* If offset lies within DP register range, use 3rd window */
	if ((offset ^ HAL_SEQ_WCSS_UMAC_OFFSET) < WINDOW_RANGE_MASK)
		window_start = 3 * WINDOW_START;
	/* If offset lies within CE register range, use 2nd window */
	else if ((offset ^ HAL_CE_WFSS_CE_REG_BASE) < WINDOW_RANGE_MASK)
		window_start = 2 * WINDOW_START;
	else
		window_start = WINDOW_START;

	return window_start;
}

void ath11k_pci_write32(struct ath11k_base *ab, u32 offset, u32 value)
{
	struct ath11k_pci *ab_pci = ath11k_pci_priv(ab);
	u32 window_start;

	/* for offset beyond BAR + 4K - 32, may
	 * need to wakeup MHI to access.
	 */
	if (ab->hw_params.wakeup_mhi &&
	    test_bit(ATH11K_PCI_FLAG_INIT_DONE, &ab_pci->flags) &&
	    offset >= ACCESS_ALWAYS_OFF)
		mhi_device_get_sync(ab_pci->mhi_ctrl->mhi_dev);

	if (offset < WINDOW_START) {
		iowrite32(value, ab->mem  + offset);
	} else {
		if (ab->bus_params.static_window_map)
			window_start = ath11k_pci_get_window_start(ab, offset);
		else
			window_start = WINDOW_START;

		if (window_start == WINDOW_START) {
			spin_lock_bh(&ab_pci->window_lock);
			ath11k_pci_select_window(ab_pci, offset);
			iowrite32(value, ab->mem + window_start +
				  (offset & WINDOW_RANGE_MASK));
			spin_unlock_bh(&ab_pci->window_lock);
		} else {
			iowrite32(value, ab->mem + window_start +
				  (offset & WINDOW_RANGE_MASK));
		}
	}

	if (ab->hw_params.wakeup_mhi &&
	    test_bit(ATH11K_PCI_FLAG_INIT_DONE, &ab_pci->flags) &&
	    offset >= ACCESS_ALWAYS_OFF)
		mhi_device_put(ab_pci->mhi_ctrl->mhi_dev);
}

u32 ath11k_pci_read32(struct ath11k_base *ab, u32 offset)
{
	struct ath11k_pci *ab_pci = ath11k_pci_priv(ab);
	u32 val, window_start;

	/* for offset beyond BAR + 4K - 32, may
	 * need to wakeup MHI to access.
	 */
	if (ab->hw_params.wakeup_mhi &&
	    test_bit(ATH11K_PCI_FLAG_INIT_DONE, &ab_pci->flags) &&
	    offset >= ACCESS_ALWAYS_OFF)
		mhi_device_get_sync(ab_pci->mhi_ctrl->mhi_dev);

	if (offset < WINDOW_START) {
		val = ioread32(ab->mem + offset);
	} else {
		if (ab->bus_params.static_window_map)
			window_start = ath11k_pci_get_window_start(ab, offset);
		else
			window_start = WINDOW_START;

		if (window_start == WINDOW_START) {
			spin_lock_bh(&ab_pci->window_lock);
			ath11k_pci_select_window(ab_pci, offset);
			val = ioread32(ab->mem + window_start +
				       (offset & WINDOW_RANGE_MASK));
			spin_unlock_bh(&ab_pci->window_lock);
		} else {
			val = ioread32(ab->mem + window_start +
				       (offset & WINDOW_RANGE_MASK));
		}
	}

	if (ab->hw_params.wakeup_mhi &&
	    test_bit(ATH11K_PCI_FLAG_INIT_DONE, &ab_pci->flags) &&
	    offset >= ACCESS_ALWAYS_OFF)
		mhi_device_put(ab_pci->mhi_ctrl->mhi_dev);

	return val;
}

static void ath11k_pci_soc_global_reset(struct ath11k_base *ab)
{
	u32 val, delay;

	val = ath11k_pci_read32(ab, PCIE_SOC_GLOBAL_RESET);

	val |= PCIE_SOC_GLOBAL_RESET_V;

	ath11k_pci_write32(ab, PCIE_SOC_GLOBAL_RESET, val);

	/* TODO: exact time to sleep is uncertain */
	delay = 10;
	mdelay(delay);

	/* Need to toggle V bit back otherwise stuck in reset status */
	val &= ~PCIE_SOC_GLOBAL_RESET_V;

	ath11k_pci_write32(ab, PCIE_SOC_GLOBAL_RESET, val);

	mdelay(delay);

	val = ath11k_pci_read32(ab, PCIE_SOC_GLOBAL_RESET);
	if (val == 0xffffffff)
		ath11k_warn(ab, "link down error during global reset\n");
}

static void ath11k_pci_clear_dbg_registers(struct ath11k_base *ab)
{
	u32 val;

	/* read cookie */
	val = ath11k_pci_read32(ab, PCIE_Q6_COOKIE_ADDR);
	ath11k_dbg(ab, ATH11K_DBG_PCI, "cookie:0x%x\n", val);

	val = ath11k_pci_read32(ab, WLAON_WARM_SW_ENTRY);
	ath11k_dbg(ab, ATH11K_DBG_PCI, "WLAON_WARM_SW_ENTRY 0x%x\n", val);

	/* TODO: exact time to sleep is uncertain */
	mdelay(10);

	/* write 0 to WLAON_WARM_SW_ENTRY to prevent Q6 from
	 * continuing warm path and entering dead loop.
	 */
	ath11k_pci_write32(ab, WLAON_WARM_SW_ENTRY, 0);
	mdelay(10);

	val = ath11k_pci_read32(ab, WLAON_WARM_SW_ENTRY);
	ath11k_dbg(ab, ATH11K_DBG_PCI, "WLAON_WARM_SW_ENTRY 0x%x\n", val);

	/* A read clear register. clear the register to prevent
	 * Q6 from entering wrong code path.
	 */
	val = ath11k_pci_read32(ab, WLAON_SOC_RESET_CAUSE_REG);
	ath11k_dbg(ab, ATH11K_DBG_PCI, "soc reset cause:%d\n", val);
}

static int ath11k_pci_set_link_reg(struct ath11k_base *ab,
				   u32 offset, u32 value, u32 mask)
{
	u32 v;
	int i;

	v = ath11k_pci_read32(ab, offset);
	if ((v & mask) == value)
		return 0;

	for (i = 0; i < 10; i++) {
		ath11k_pci_write32(ab, offset, (v & ~mask) | value);

		v = ath11k_pci_read32(ab, offset);
		if ((v & mask) == value)
			return 0;

		mdelay(2);
	}

	ath11k_warn(ab, "failed to set pcie link register 0x%08x: 0x%08x != 0x%08x\n",
		    offset, v & mask, value);

	return -ETIMEDOUT;
}

static int ath11k_pci_fix_l1ss(struct ath11k_base *ab)
{
	int ret;

	ret = ath11k_pci_set_link_reg(ab,
				      PCIE_QSERDES_COM_SYSCLK_EN_SEL_REG(ab),
				      PCIE_QSERDES_COM_SYSCLK_EN_SEL_VAL,
				      PCIE_QSERDES_COM_SYSCLK_EN_SEL_MSK);
	if (ret) {
		ath11k_warn(ab, "failed to set sysclk: %d\n", ret);
		return ret;
	}

	ret = ath11k_pci_set_link_reg(ab,
				      PCIE_PCS_OSC_DTCT_CONFIG1_REG(ab),
				      PCIE_PCS_OSC_DTCT_CONFIG1_VAL,
				      PCIE_PCS_OSC_DTCT_CONFIG_MSK);
	if (ret) {
		ath11k_warn(ab, "failed to set dtct config1 error: %d\n", ret);
		return ret;
	}

	ret = ath11k_pci_set_link_reg(ab,
				      PCIE_PCS_OSC_DTCT_CONFIG2_REG(ab),
				      PCIE_PCS_OSC_DTCT_CONFIG2_VAL,
				      PCIE_PCS_OSC_DTCT_CONFIG_MSK);
	if (ret) {
		ath11k_warn(ab, "failed to set dtct config2: %d\n", ret);
		return ret;
	}

	ret = ath11k_pci_set_link_reg(ab,
				      PCIE_PCS_OSC_DTCT_CONFIG4_REG(ab),
				      PCIE_PCS_OSC_DTCT_CONFIG4_VAL,
				      PCIE_PCS_OSC_DTCT_CONFIG_MSK);
	if (ret) {
		ath11k_warn(ab, "failed to set dtct config4: %d\n", ret);
		return ret;
	}

	return 0;
}

static void ath11k_pci_enable_ltssm(struct ath11k_base *ab)
{
	u32 val;
	int i;

	val = ath11k_pci_read32(ab, PCIE_PCIE_PARF_LTSSM);

	/* PCIE link seems very unstable after the Hot Reset*/
	for (i = 0; val != PARM_LTSSM_VALUE && i < 5; i++) {
		if (val == 0xffffffff)
			mdelay(5);

		ath11k_pci_write32(ab, PCIE_PCIE_PARF_LTSSM, PARM_LTSSM_VALUE);
		val = ath11k_pci_read32(ab, PCIE_PCIE_PARF_LTSSM);
	}

	ath11k_dbg(ab, ATH11K_DBG_PCI, "pci ltssm 0x%x\n", val);

	val = ath11k_pci_read32(ab, GCC_GCC_PCIE_HOT_RST);
	val |= GCC_GCC_PCIE_HOT_RST_VAL;
	ath11k_pci_write32(ab, GCC_GCC_PCIE_HOT_RST, val);
	val = ath11k_pci_read32(ab, GCC_GCC_PCIE_HOT_RST);

	ath11k_dbg(ab, ATH11K_DBG_PCI, "pci pcie_hot_rst 0x%x\n", val);

	mdelay(5);
}

static void ath11k_pci_clear_all_intrs(struct ath11k_base *ab)
{
	/* This is a WAR for PCIE Hotreset.
	 * When target receive Hotreset, but will set the interrupt.
	 * So when download SBL again, SBL will open Interrupt and
	 * receive it, and crash immediately.
	 */
	ath11k_pci_write32(ab, PCIE_PCIE_INT_ALL_CLEAR, PCIE_INT_CLEAR_ALL);
}

static void ath11k_pci_set_wlaon_pwr_ctrl(struct ath11k_base *ab)
{
	u32 val;

	val = ath11k_pci_read32(ab, WLAON_QFPROM_PWR_CTRL_REG);
	val &= ~QFPROM_PWR_CTRL_VDD4BLOW_MASK;
	ath11k_pci_write32(ab, WLAON_QFPROM_PWR_CTRL_REG, val);
}

static void ath11k_pci_force_wake(struct ath11k_base *ab)
{
	ath11k_pci_write32(ab, PCIE_SOC_WAKE_PCIE_LOCAL_REG, 1);
	mdelay(5);
}

static void ath11k_pci_sw_reset(struct ath11k_base *ab, bool power_on)
{
	mdelay(100);

	if (power_on) {
		ath11k_pci_enable_ltssm(ab);
		ath11k_pci_clear_all_intrs(ab);
		ath11k_pci_set_wlaon_pwr_ctrl(ab);
		if (ab->hw_params.fix_l1ss)
			ath11k_pci_fix_l1ss(ab);
	}

	ath11k_mhi_clear_vector(ab);
	ath11k_pci_clear_dbg_registers(ab);
	ath11k_pci_soc_global_reset(ab);
	ath11k_mhi_set_mhictrl_reset(ab);
}

int ath11k_pci_get_msi_irq(struct device *dev, unsigned int vector)
{
	struct pci_dev *pci_dev = to_pci_dev(dev);

	return pci_irq_vector(pci_dev, vector);
}

static void ath11k_pci_get_msi_address(struct ath11k_base *ab, u32 *msi_addr_lo,
				       u32 *msi_addr_hi)
{
	struct ath11k_pci *ab_pci = ath11k_pci_priv(ab);
	struct pci_dev *pci_dev = to_pci_dev(ab->dev);

	pci_read_config_dword(pci_dev, pci_dev->msi_cap + PCI_MSI_ADDRESS_LO,
			      msi_addr_lo);

	if (test_bit(ATH11K_PCI_FLAG_IS_MSI_64, &ab_pci->flags)) {
		pci_read_config_dword(pci_dev, pci_dev->msi_cap + PCI_MSI_ADDRESS_HI,
				      msi_addr_hi);
	} else {
		*msi_addr_hi = 0;
	}
}

int ath11k_pci_get_user_msi_assignment(struct ath11k_pci *ab_pci, char *user_name,
				       int *num_vectors, u32 *user_base_data,
				       u32 *base_vector)
{
	struct ath11k_base *ab = ab_pci->ab;
	const struct ath11k_msi_config *msi_config = ab_pci->msi_config;
	int idx;

	for (idx = 0; idx < msi_config->total_users; idx++) {
		if (strcmp(user_name, msi_config->users[idx].name) == 0) {
			*num_vectors = msi_config->users[idx].num_vectors;
			*base_vector =  msi_config->users[idx].base_vector;
			*user_base_data = *base_vector + ab_pci->msi_ep_base_data;

			ath11k_dbg(ab, ATH11K_DBG_PCI,
				   "Assign MSI to user: %s, num_vectors: %d, user_base_data: %u, base_vector: %u\n",
				   user_name, *num_vectors, *user_base_data,
				   *base_vector);

			return 0;
		}
	}

	ath11k_err(ab, "Failed to find MSI assignment for %s!\n", user_name);

	return -EINVAL;
}

static void ath11k_pci_get_ce_msi_idx(struct ath11k_base *ab, u32 ce_id,
				      u32 *msi_idx)
{
	u32 i, msi_data_idx;

	for (i = 0, msi_data_idx = 0; i < ab->hw_params.ce_count; i++) {
		if (ath11k_ce_get_attr_flags(ab, i) & CE_ATTR_DIS_INTR)
			continue;

		if (ce_id == i)
			break;

		msi_data_idx++;
	}
	*msi_idx = msi_data_idx;
}

static int ath11k_get_user_msi_assignment(struct ath11k_base *ab, char *user_name,
					  int *num_vectors, u32 *user_base_data,
					  u32 *base_vector)
{
	struct ath11k_pci *ab_pci = ath11k_pci_priv(ab);

	return ath11k_pci_get_user_msi_assignment(ab_pci, user_name,
						  num_vectors, user_base_data,
						  base_vector);
}

static void ath11k_pci_free_ext_irq(struct ath11k_base *ab)
{
	int i, j;

	for (i = 0; i < ATH11K_EXT_IRQ_GRP_NUM_MAX; i++) {
		struct ath11k_ext_irq_grp *irq_grp = &ab->ext_irq_grp[i];

		for (j = 0; j < irq_grp->num_irq; j++)
			free_irq(ab->irq_num[irq_grp->irqs[j]], irq_grp);

		netif_napi_del(&irq_grp->napi);
	}
}

static void ath11k_pci_free_irq(struct ath11k_base *ab)
{
	int i, irq_idx;

	for (i = 0; i < ab->hw_params.ce_count; i++) {
		if (ath11k_ce_get_attr_flags(ab, i) & CE_ATTR_DIS_INTR)
			continue;
		irq_idx = ATH11K_PCI_IRQ_CE0_OFFSET + i;
		free_irq(ab->irq_num[irq_idx], &ab->ce.ce_pipe[i]);
	}

	ath11k_pci_free_ext_irq(ab);
}

static void ath11k_pci_ce_irq_enable(struct ath11k_base *ab, u16 ce_id)
{
	struct ath11k_pci *ab_pci = ath11k_pci_priv(ab);
	u32 irq_idx;

	/* In case of one MSI vector, we handle irq enable/disable in a
	 * uniform way since we only have one irq
	 */
	if (!test_bit(ATH11K_PCI_FLAG_MULTI_MSI_VECTORS, &ab_pci->flags))
		return;

	irq_idx = ATH11K_PCI_IRQ_CE0_OFFSET + ce_id;
	enable_irq(ab->irq_num[irq_idx]);
}

static void ath11k_pci_ce_irq_disable(struct ath11k_base *ab, u16 ce_id)
{
	struct ath11k_pci *ab_pci = ath11k_pci_priv(ab);
	u32 irq_idx;

	/* In case of one MSI vector, we handle irq enable/disable in a
	 * uniform way since we only have one irq
	 */
	if (!test_bit(ATH11K_PCI_FLAG_MULTI_MSI_VECTORS, &ab_pci->flags))
		return;

	irq_idx = ATH11K_PCI_IRQ_CE0_OFFSET + ce_id;
	disable_irq_nosync(ab->irq_num[irq_idx]);
}

static void ath11k_pci_ce_irqs_disable(struct ath11k_base *ab)
{
	int i;

	clear_bit(ATH11K_FLAG_CE_IRQ_ENABLED, &ab->dev_flags);

	for (i = 0; i < ab->hw_params.ce_count; i++) {
		if (ath11k_ce_get_attr_flags(ab, i) & CE_ATTR_DIS_INTR)
			continue;
		ath11k_pci_ce_irq_disable(ab, i);
	}
}

static void ath11k_pci_sync_ce_irqs(struct ath11k_base *ab)
{
	int i;
	int irq_idx;

	for (i = 0; i < ab->hw_params.ce_count; i++) {
		if (ath11k_ce_get_attr_flags(ab, i) & CE_ATTR_DIS_INTR)
			continue;

		irq_idx = ATH11K_PCI_IRQ_CE0_OFFSET + i;
		synchronize_irq(ab->irq_num[irq_idx]);
	}
}

static void ath11k_pci_ce_tasklet(struct tasklet_struct *t)
{
	struct ath11k_ce_pipe *ce_pipe = from_tasklet(ce_pipe, t, intr_tq);
	int irq_idx = ATH11K_PCI_IRQ_CE0_OFFSET + ce_pipe->pipe_num;

	ath11k_ce_per_engine_service(ce_pipe->ab, ce_pipe->pipe_num);

	enable_irq(ce_pipe->ab->irq_num[irq_idx]);
}

static irqreturn_t ath11k_pci_ce_interrupt_handler(int irq, void *arg)
{
	struct ath11k_ce_pipe *ce_pipe = arg;
	struct ath11k_base *ab = ce_pipe->ab;
	int irq_idx = ATH11K_PCI_IRQ_CE0_OFFSET + ce_pipe->pipe_num;

	if (!test_bit(ATH11K_FLAG_CE_IRQ_ENABLED, &ab->dev_flags))
		return IRQ_HANDLED;

	/* last interrupt received for this CE */
	ce_pipe->timestamp = jiffies;

	disable_irq_nosync(ab->irq_num[irq_idx]);

	tasklet_schedule(&ce_pipe->intr_tq);

	return IRQ_HANDLED;
}

static void ath11k_pci_ext_grp_disable(struct ath11k_ext_irq_grp *irq_grp)
{
	struct ath11k_pci *ab_pci = ath11k_pci_priv(irq_grp->ab);
	int i;

	/* In case of one MSI vector, we handle irq enable/disable
	 * in a uniform way since we only have one irq
	 */
	if (!test_bit(ATH11K_PCI_FLAG_MULTI_MSI_VECTORS, &ab_pci->flags))
		return;

	for (i = 0; i < irq_grp->num_irq; i++)
		disable_irq_nosync(irq_grp->ab->irq_num[irq_grp->irqs[i]]);
}

static void __ath11k_pci_ext_irq_disable(struct ath11k_base *sc)
{
	int i;

	clear_bit(ATH11K_FLAG_EXT_IRQ_ENABLED, &sc->dev_flags);

	for (i = 0; i < ATH11K_EXT_IRQ_GRP_NUM_MAX; i++) {
		struct ath11k_ext_irq_grp *irq_grp = &sc->ext_irq_grp[i];

		ath11k_pci_ext_grp_disable(irq_grp);

		if (irq_grp->napi_enabled) {
			napi_synchronize(&irq_grp->napi);
			napi_disable(&irq_grp->napi);
			irq_grp->napi_enabled = false;
		}
	}
}

static void ath11k_pci_ext_grp_enable(struct ath11k_ext_irq_grp *irq_grp)
{
	struct ath11k_pci *ab_pci = ath11k_pci_priv(irq_grp->ab);
	int i;

	/* In case of one MSI vector, we handle irq enable/disable in a
	 * uniform way since we only have one irq
	 */
	if (!test_bit(ATH11K_PCI_FLAG_MULTI_MSI_VECTORS, &ab_pci->flags))
		return;

	for (i = 0; i < irq_grp->num_irq; i++)
		enable_irq(irq_grp->ab->irq_num[irq_grp->irqs[i]]);
}

static void ath11k_pci_ext_irq_enable(struct ath11k_base *ab)
{
	int i;

	set_bit(ATH11K_FLAG_EXT_IRQ_ENABLED, &ab->dev_flags);

	for (i = 0; i < ATH11K_EXT_IRQ_GRP_NUM_MAX; i++) {
		struct ath11k_ext_irq_grp *irq_grp = &ab->ext_irq_grp[i];

		if (!irq_grp->napi_enabled) {
			napi_enable(&irq_grp->napi);
			irq_grp->napi_enabled = true;
		}
		ath11k_pci_ext_grp_enable(irq_grp);
	}
}

static void ath11k_pci_sync_ext_irqs(struct ath11k_base *ab)
{
	int i, j, irq_idx;

	for (i = 0; i < ATH11K_EXT_IRQ_GRP_NUM_MAX; i++) {
		struct ath11k_ext_irq_grp *irq_grp = &ab->ext_irq_grp[i];

		for (j = 0; j < irq_grp->num_irq; j++) {
			irq_idx = irq_grp->irqs[j];
			synchronize_irq(ab->irq_num[irq_idx]);
		}
	}
}

static void ath11k_pci_ext_irq_disable(struct ath11k_base *ab)
{
	__ath11k_pci_ext_irq_disable(ab);
	ath11k_pci_sync_ext_irqs(ab);
}

static int ath11k_pci_ext_grp_napi_poll(struct napi_struct *napi, int budget)
{
	struct ath11k_ext_irq_grp *irq_grp = container_of(napi,
						struct ath11k_ext_irq_grp,
						napi);
	struct ath11k_base *ab = irq_grp->ab;
	int work_done;
	int i;

	work_done = ath11k_dp_service_srng(ab, irq_grp, budget);
	if (work_done < budget) {
		napi_complete_done(napi, work_done);
		for (i = 0; i < irq_grp->num_irq; i++)
			enable_irq(irq_grp->ab->irq_num[irq_grp->irqs[i]]);
	}

	if (work_done > budget)
		work_done = budget;

	return work_done;
}

static irqreturn_t ath11k_pci_ext_interrupt_handler(int irq, void *arg)
{
	struct ath11k_ext_irq_grp *irq_grp = arg;
	struct ath11k_base *ab = irq_grp->ab;
	int i;

	if (!test_bit(ATH11K_FLAG_EXT_IRQ_ENABLED, &ab->dev_flags))
		return IRQ_HANDLED;

	ath11k_dbg(irq_grp->ab, ATH11K_DBG_PCI, "ext irq:%d\n", irq);

	/* last interrupt received for this group */
	irq_grp->timestamp = jiffies;

	for (i = 0; i < irq_grp->num_irq; i++)
		disable_irq_nosync(irq_grp->ab->irq_num[irq_grp->irqs[i]]);

	napi_schedule(&irq_grp->napi);

	return IRQ_HANDLED;
}

static int ath11k_pci_ext_irq_config(struct ath11k_base *ab)
{
	struct ath11k_pci *ab_pci = ath11k_pci_priv(ab);
	int i, j, ret, num_vectors = 0;
	u32 user_base_data = 0, base_vector = 0;

	ret = ath11k_pci_get_user_msi_assignment(ath11k_pci_priv(ab), "DP",
						 &num_vectors,
						 &user_base_data,
						 &base_vector);
	if (ret < 0)
		return ret;

	for (i = 0; i < ATH11K_EXT_IRQ_GRP_NUM_MAX; i++) {
		struct ath11k_ext_irq_grp *irq_grp = &ab->ext_irq_grp[i];
		u32 num_irq = 0;

		irq_grp->ab = ab;
		irq_grp->grp_id = i;
		init_dummy_netdev(&irq_grp->napi_ndev);
		netif_napi_add(&irq_grp->napi_ndev, &irq_grp->napi,
			       ath11k_pci_ext_grp_napi_poll, NAPI_POLL_WEIGHT);

		if (ab->hw_params.ring_mask->tx[i] ||
		    ab->hw_params.ring_mask->rx[i] ||
		    ab->hw_params.ring_mask->rx_err[i] ||
		    ab->hw_params.ring_mask->rx_wbm_rel[i] ||
		    ab->hw_params.ring_mask->reo_status[i] ||
		    ab->hw_params.ring_mask->rxdma2host[i] ||
		    ab->hw_params.ring_mask->host2rxdma[i] ||
		    ab->hw_params.ring_mask->rx_mon_status[i]) {
			num_irq = 1;
		}

		irq_grp->num_irq = num_irq;
		irq_grp->irqs[0] = ATH11K_PCI_IRQ_DP_OFFSET + i;

		for (j = 0; j < irq_grp->num_irq; j++) {
			int irq_idx = irq_grp->irqs[j];
			int vector = (i % num_vectors) + base_vector;
			int irq = ath11k_pci_get_msi_irq(ab->dev, vector);

			ab->irq_num[irq_idx] = irq;

			ath11k_dbg(ab, ATH11K_DBG_PCI,
				   "irq:%d group:%d\n", irq, i);

			irq_set_status_flags(irq, IRQ_DISABLE_UNLAZY);
			ret = request_irq(irq, ath11k_pci_ext_interrupt_handler,
					  ab_pci->irq_flags,
					  "DP_EXT_IRQ", irq_grp);
			if (ret) {
				ath11k_err(ab, "failed request irq %d: %d\n",
					   vector, ret);
				return ret;
			}
		}
		ath11k_pci_ext_grp_disable(irq_grp);
	}

	return 0;
}

static int ath11k_pci_set_irq_affinity_hint(struct ath11k_pci *ab_pci,
					    const struct cpumask *m)
{
	if (test_bit(ATH11K_PCI_FLAG_MULTI_MSI_VECTORS, &ab_pci->flags))
		return 0;

	return irq_set_affinity_hint(ab_pci->pdev->irq, m);
}

static int ath11k_pci_config_irq(struct ath11k_base *ab)
{
	struct ath11k_pci *ab_pci = ath11k_pci_priv(ab);
	struct ath11k_ce_pipe *ce_pipe;
	u32 msi_data_start;
	u32 msi_data_count, msi_data_idx;
	u32 msi_irq_start;
	unsigned int msi_data;
	int irq, i, ret, irq_idx;

	ret = ath11k_pci_get_user_msi_assignment(ath11k_pci_priv(ab),
						 "CE", &msi_data_count,
						 &msi_data_start, &msi_irq_start);
	if (ret)
		return ret;

	ret = ath11k_pci_set_irq_affinity_hint(ab_pci, cpumask_of(0));
	if (ret) {
		ath11k_err(ab, "failed to set irq affinity %d\n", ret);
		return ret;
	}

	/* Configure CE irqs */
	for (i = 0, msi_data_idx = 0; i < ab->hw_params.ce_count; i++) {
		if (ath11k_ce_get_attr_flags(ab, i) & CE_ATTR_DIS_INTR)
			continue;

		msi_data = (msi_data_idx % msi_data_count) + msi_irq_start;
		irq = ath11k_pci_get_msi_irq(ab->dev, msi_data);
		ce_pipe = &ab->ce.ce_pipe[i];

		irq_idx = ATH11K_PCI_IRQ_CE0_OFFSET + i;

		tasklet_setup(&ce_pipe->intr_tq, ath11k_pci_ce_tasklet);

		ret = request_irq(irq, ath11k_pci_ce_interrupt_handler,
				  ab_pci->irq_flags, irq_name[irq_idx],
				  ce_pipe);
		if (ret) {
			ath11k_err(ab, "failed to request irq %d: %d\n",
				   irq_idx, ret);
			goto err_irq_affinity_cleanup;
		}

		ab->irq_num[irq_idx] = irq;
		msi_data_idx++;

		ath11k_pci_ce_irq_disable(ab, i);
	}

	ret = ath11k_pci_ext_irq_config(ab);
	if (ret)
		goto err_irq_affinity_cleanup;

	return 0;

err_irq_affinity_cleanup:
	ath11k_pci_set_irq_affinity_hint(ab_pci, NULL);
	return ret;
}

static void ath11k_pci_init_qmi_ce_config(struct ath11k_base *ab)
{
	struct ath11k_qmi_ce_cfg *cfg = &ab->qmi.ce_cfg;

	cfg->tgt_ce = ab->hw_params.target_ce_config;
	cfg->tgt_ce_len = ab->hw_params.target_ce_count;

	cfg->svc_to_ce_map = ab->hw_params.svc_to_ce_map;
	cfg->svc_to_ce_map_len = ab->hw_params.svc_to_ce_map_len;
	ab->qmi.service_ins_id = ab->hw_params.qmi_service_ins_id;

	ath11k_ce_get_shadow_config(ab, &cfg->shadow_reg_v2,
				    &cfg->shadow_reg_v2_len);
}

static void ath11k_pci_ce_irqs_enable(struct ath11k_base *ab)
{
	int i;

	set_bit(ATH11K_FLAG_CE_IRQ_ENABLED, &ab->dev_flags);

	for (i = 0; i < ab->hw_params.ce_count; i++) {
		if (ath11k_ce_get_attr_flags(ab, i) & CE_ATTR_DIS_INTR)
			continue;
		ath11k_pci_ce_irq_enable(ab, i);
	}
}

static void ath11k_pci_msi_config(struct ath11k_pci *ab_pci, bool enable)
{
	struct pci_dev *dev = ab_pci->pdev;
	u16 control;

	pci_read_config_word(dev, dev->msi_cap + PCI_MSI_FLAGS, &control);

	if (enable)
		control |= PCI_MSI_FLAGS_ENABLE;
	else
		control &= ~PCI_MSI_FLAGS_ENABLE;

	pci_write_config_word(dev, dev->msi_cap + PCI_MSI_FLAGS, control);
}

static void ath11k_pci_msi_enable(struct ath11k_pci *ab_pci)
{
	ath11k_pci_msi_config(ab_pci, true);
}

static void ath11k_pci_msi_disable(struct ath11k_pci *ab_pci)
{
	ath11k_pci_msi_config(ab_pci, false);
}

static int ath11k_pci_alloc_msi(struct ath11k_pci *ab_pci)
{
	struct ath11k_base *ab = ab_pci->ab;
	const struct ath11k_msi_config *msi_config = ab_pci->msi_config;
	struct msi_desc *msi_desc;
	int num_vectors;
	int ret;

	num_vectors = pci_alloc_irq_vectors(ab_pci->pdev,
					    msi_config->total_vectors,
					    msi_config->total_vectors,
					    PCI_IRQ_MSI);
	if (num_vectors == msi_config->total_vectors) {
		set_bit(ATH11K_PCI_FLAG_MULTI_MSI_VECTORS, &ab_pci->flags);
		ab_pci->irq_flags = IRQF_SHARED;
	} else {
		num_vectors = pci_alloc_irq_vectors(ab_pci->pdev,
						    1,
						    1,
						    PCI_IRQ_MSI);
		if (num_vectors < 0) {
			ret = -EINVAL;
			goto reset_msi_config;
		}
		clear_bit(ATH11K_PCI_FLAG_MULTI_MSI_VECTORS, &ab_pci->flags);
		ab_pci->msi_config = &msi_config_one_msi;
		ab_pci->irq_flags = IRQF_SHARED | IRQF_NOBALANCING;
		ath11k_dbg(ab, ATH11K_DBG_PCI, "request MSI one vector\n");
	}
<<<<<<< HEAD
=======
	ath11k_info(ab, "MSI vectors: %d\n", num_vectors);

>>>>>>> 754e0b0e
	ath11k_pci_msi_disable(ab_pci);

	msi_desc = irq_get_msi_desc(ab_pci->pdev->irq);
	if (!msi_desc) {
		ath11k_err(ab, "msi_desc is NULL!\n");
		ret = -EINVAL;
		goto free_msi_vector;
	}

	ab_pci->msi_ep_base_data = msi_desc->msg.data;
	if (msi_desc->pci.msi_attrib.is_64)
		set_bit(ATH11K_PCI_FLAG_IS_MSI_64, &ab_pci->flags);

	ath11k_dbg(ab, ATH11K_DBG_PCI, "msi base data is %d\n", ab_pci->msi_ep_base_data);

	return 0;

free_msi_vector:
	pci_free_irq_vectors(ab_pci->pdev);

reset_msi_config:
	return ret;
}

static void ath11k_pci_free_msi(struct ath11k_pci *ab_pci)
{
	pci_free_irq_vectors(ab_pci->pdev);
}

static int ath11k_pci_config_msi_data(struct ath11k_pci *ab_pci)
{
	struct msi_desc *msi_desc;

	msi_desc = irq_get_msi_desc(ab_pci->pdev->irq);
	if (!msi_desc) {
		ath11k_err(ab_pci->ab, "msi_desc is NULL!\n");
		pci_free_irq_vectors(ab_pci->pdev);
		return -EINVAL;
	}

	ab_pci->msi_ep_base_data = msi_desc->msg.data;

	ath11k_dbg(ab_pci->ab, ATH11K_DBG_PCI, "pci after request_irq msi_ep_base_data %d\n",
		   ab_pci->msi_ep_base_data);

	return 0;
}

static int ath11k_pci_claim(struct ath11k_pci *ab_pci, struct pci_dev *pdev)
{
	struct ath11k_base *ab = ab_pci->ab;
	u16 device_id;
	int ret = 0;

	pci_read_config_word(pdev, PCI_DEVICE_ID, &device_id);
	if (device_id != ab_pci->dev_id)  {
		ath11k_err(ab, "pci device id mismatch: 0x%x 0x%x\n",
			   device_id, ab_pci->dev_id);
		ret = -EIO;
		goto out;
	}

	ret = pci_assign_resource(pdev, ATH11K_PCI_BAR_NUM);
	if (ret) {
		ath11k_err(ab, "failed to assign pci resource: %d\n", ret);
		goto out;
	}

	ret = pci_enable_device(pdev);
	if (ret) {
		ath11k_err(ab, "failed to enable pci device: %d\n", ret);
		goto out;
	}

	ret = pci_request_region(pdev, ATH11K_PCI_BAR_NUM, "ath11k_pci");
	if (ret) {
		ath11k_err(ab, "failed to request pci region: %d\n", ret);
		goto disable_device;
	}

	ret = dma_set_mask_and_coherent(&pdev->dev,
					DMA_BIT_MASK(ATH11K_PCI_DMA_MASK));
	if (ret) {
		ath11k_err(ab, "failed to set pci dma mask to %d: %d\n",
			   ATH11K_PCI_DMA_MASK, ret);
		goto release_region;
	}

	pci_set_master(pdev);

	ab->mem_len = pci_resource_len(pdev, ATH11K_PCI_BAR_NUM);
	ab->mem = pci_iomap(pdev, ATH11K_PCI_BAR_NUM, 0);
	if (!ab->mem) {
		ath11k_err(ab, "failed to map pci bar %d\n", ATH11K_PCI_BAR_NUM);
		ret = -EIO;
		goto clear_master;
	}

	ath11k_dbg(ab, ATH11K_DBG_BOOT, "boot pci_mem 0x%pK\n", ab->mem);
	return 0;

clear_master:
	pci_clear_master(pdev);
release_region:
	pci_release_region(pdev, ATH11K_PCI_BAR_NUM);
disable_device:
	pci_disable_device(pdev);
out:
	return ret;
}

static void ath11k_pci_free_region(struct ath11k_pci *ab_pci)
{
	struct ath11k_base *ab = ab_pci->ab;
	struct pci_dev *pci_dev = ab_pci->pdev;

	pci_iounmap(pci_dev, ab->mem);
	ab->mem = NULL;
	pci_clear_master(pci_dev);
	pci_release_region(pci_dev, ATH11K_PCI_BAR_NUM);
	if (pci_is_enabled(pci_dev))
		pci_disable_device(pci_dev);
}

static void ath11k_pci_aspm_disable(struct ath11k_pci *ab_pci)
{
	struct ath11k_base *ab = ab_pci->ab;

	pcie_capability_read_word(ab_pci->pdev, PCI_EXP_LNKCTL,
				  &ab_pci->link_ctl);

	ath11k_dbg(ab, ATH11K_DBG_PCI, "pci link_ctl 0x%04x L0s %d L1 %d\n",
		   ab_pci->link_ctl,
		   u16_get_bits(ab_pci->link_ctl, PCI_EXP_LNKCTL_ASPM_L0S),
		   u16_get_bits(ab_pci->link_ctl, PCI_EXP_LNKCTL_ASPM_L1));

	/* disable L0s and L1 */
	pcie_capability_write_word(ab_pci->pdev, PCI_EXP_LNKCTL,
				   ab_pci->link_ctl & ~PCI_EXP_LNKCTL_ASPMC);

	set_bit(ATH11K_PCI_ASPM_RESTORE, &ab_pci->flags);
}

static void ath11k_pci_aspm_restore(struct ath11k_pci *ab_pci)
{
	if (test_and_clear_bit(ATH11K_PCI_ASPM_RESTORE, &ab_pci->flags))
		pcie_capability_write_word(ab_pci->pdev, PCI_EXP_LNKCTL,
					   ab_pci->link_ctl);
}

static int ath11k_pci_power_up(struct ath11k_base *ab)
{
	struct ath11k_pci *ab_pci = ath11k_pci_priv(ab);
	int ret;

	ab_pci->register_window = 0;
	clear_bit(ATH11K_PCI_FLAG_INIT_DONE, &ab_pci->flags);
	ath11k_pci_sw_reset(ab_pci->ab, true);

	/* Disable ASPM during firmware download due to problems switching
	 * to AMSS state.
	 */
	ath11k_pci_aspm_disable(ab_pci);

	ath11k_pci_msi_enable(ab_pci);

	ret = ath11k_mhi_start(ab_pci);
	if (ret) {
		ath11k_err(ab, "failed to start mhi: %d\n", ret);
		return ret;
	}

	if (ab->bus_params.static_window_map)
		ath11k_pci_select_static_window(ab_pci);

	return 0;
}

static void ath11k_pci_power_down(struct ath11k_base *ab)
{
	struct ath11k_pci *ab_pci = ath11k_pci_priv(ab);

	/* restore aspm in case firmware bootup fails */
	ath11k_pci_aspm_restore(ab_pci);

	ath11k_pci_force_wake(ab_pci->ab);

	ath11k_pci_msi_disable(ab_pci);

	ath11k_mhi_stop(ab_pci);
	clear_bit(ATH11K_PCI_FLAG_INIT_DONE, &ab_pci->flags);
	ath11k_pci_sw_reset(ab_pci->ab, false);
}

static int ath11k_pci_hif_suspend(struct ath11k_base *ab)
{
	struct ath11k_pci *ar_pci = ath11k_pci_priv(ab);

	ath11k_mhi_suspend(ar_pci);

	return 0;
}

static int ath11k_pci_hif_resume(struct ath11k_base *ab)
{
	struct ath11k_pci *ar_pci = ath11k_pci_priv(ab);

	ath11k_mhi_resume(ar_pci);

	return 0;
}

static void ath11k_pci_kill_tasklets(struct ath11k_base *ab)
{
	int i;

	for (i = 0; i < ab->hw_params.ce_count; i++) {
		struct ath11k_ce_pipe *ce_pipe = &ab->ce.ce_pipe[i];

		if (ath11k_ce_get_attr_flags(ab, i) & CE_ATTR_DIS_INTR)
			continue;

		tasklet_kill(&ce_pipe->intr_tq);
	}
}

static void ath11k_pci_ce_irq_disable_sync(struct ath11k_base *ab)
{
	ath11k_pci_ce_irqs_disable(ab);
	ath11k_pci_sync_ce_irqs(ab);
	ath11k_pci_kill_tasklets(ab);
}

static void ath11k_pci_stop(struct ath11k_base *ab)
{
	ath11k_pci_ce_irq_disable_sync(ab);
	ath11k_ce_cleanup_pipes(ab);
}

static int ath11k_pci_start(struct ath11k_base *ab)
{
	struct ath11k_pci *ab_pci = ath11k_pci_priv(ab);

	set_bit(ATH11K_PCI_FLAG_INIT_DONE, &ab_pci->flags);

	/* TODO: for now don't restore ASPM in case of single MSI
	 * vector as MHI register reading in M2 causes system hang.
	 */
	if (test_bit(ATH11K_PCI_FLAG_MULTI_MSI_VECTORS, &ab_pci->flags))
		ath11k_pci_aspm_restore(ab_pci);
	else
		ath11k_info(ab, "leaving PCI ASPM disabled to avoid MHI M2 problems\n");

	ath11k_pci_ce_irqs_enable(ab);
	ath11k_ce_rx_post_buf(ab);

	return 0;
}

static void ath11k_pci_hif_ce_irq_enable(struct ath11k_base *ab)
{
	ath11k_pci_ce_irqs_enable(ab);
}

static void ath11k_pci_hif_ce_irq_disable(struct ath11k_base *ab)
{
	ath11k_pci_ce_irq_disable_sync(ab);
}

static int ath11k_pci_map_service_to_pipe(struct ath11k_base *ab, u16 service_id,
					  u8 *ul_pipe, u8 *dl_pipe)
{
	const struct service_to_pipe *entry;
	bool ul_set = false, dl_set = false;
	int i;

	for (i = 0; i < ab->hw_params.svc_to_ce_map_len; i++) {
		entry = &ab->hw_params.svc_to_ce_map[i];

		if (__le32_to_cpu(entry->service_id) != service_id)
			continue;

		switch (__le32_to_cpu(entry->pipedir)) {
		case PIPEDIR_NONE:
			break;
		case PIPEDIR_IN:
			WARN_ON(dl_set);
			*dl_pipe = __le32_to_cpu(entry->pipenum);
			dl_set = true;
			break;
		case PIPEDIR_OUT:
			WARN_ON(ul_set);
			*ul_pipe = __le32_to_cpu(entry->pipenum);
			ul_set = true;
			break;
		case PIPEDIR_INOUT:
			WARN_ON(dl_set);
			WARN_ON(ul_set);
			*dl_pipe = __le32_to_cpu(entry->pipenum);
			*ul_pipe = __le32_to_cpu(entry->pipenum);
			dl_set = true;
			ul_set = true;
			break;
		}
	}

	if (WARN_ON(!ul_set || !dl_set))
		return -ENOENT;

	return 0;
}

static const struct ath11k_hif_ops ath11k_pci_hif_ops = {
	.start = ath11k_pci_start,
	.stop = ath11k_pci_stop,
	.read32 = ath11k_pci_read32,
	.write32 = ath11k_pci_write32,
	.power_down = ath11k_pci_power_down,
	.power_up = ath11k_pci_power_up,
	.suspend = ath11k_pci_hif_suspend,
	.resume = ath11k_pci_hif_resume,
	.irq_enable = ath11k_pci_ext_irq_enable,
	.irq_disable = ath11k_pci_ext_irq_disable,
	.get_msi_address =  ath11k_pci_get_msi_address,
	.get_user_msi_vector = ath11k_get_user_msi_assignment,
	.map_service_to_pipe = ath11k_pci_map_service_to_pipe,
	.ce_irq_enable = ath11k_pci_hif_ce_irq_enable,
	.ce_irq_disable = ath11k_pci_hif_ce_irq_disable,
	.get_ce_msi_idx = ath11k_pci_get_ce_msi_idx,
};

static void ath11k_pci_read_hw_version(struct ath11k_base *ab, u32 *major, u32 *minor)
{
	u32 soc_hw_version;

	soc_hw_version = ath11k_pci_read32(ab, TCSR_SOC_HW_VERSION);
	*major = FIELD_GET(TCSR_SOC_HW_VERSION_MAJOR_MASK,
			   soc_hw_version);
	*minor = FIELD_GET(TCSR_SOC_HW_VERSION_MINOR_MASK,
			   soc_hw_version);

	ath11k_dbg(ab, ATH11K_DBG_PCI, "pci tcsr_soc_hw_version major %d minor %d\n",
		   *major, *minor);
}

static int ath11k_pci_probe(struct pci_dev *pdev,
			    const struct pci_device_id *pci_dev)
{
	struct ath11k_base *ab;
	struct ath11k_pci *ab_pci;
	u32 soc_hw_version_major, soc_hw_version_minor, addr;
	int ret;

	ab = ath11k_core_alloc(&pdev->dev, sizeof(*ab_pci), ATH11K_BUS_PCI,
			       &ath11k_pci_bus_params);
	if (!ab) {
		dev_err(&pdev->dev, "failed to allocate ath11k base\n");
		return -ENOMEM;
	}

	ab->dev = &pdev->dev;
	pci_set_drvdata(pdev, ab);
	ab_pci = ath11k_pci_priv(ab);
	ab_pci->dev_id = pci_dev->device;
	ab_pci->ab = ab;
	ab_pci->pdev = pdev;
	ab->hif.ops = &ath11k_pci_hif_ops;
	pci_set_drvdata(pdev, ab);
	spin_lock_init(&ab_pci->window_lock);

	/* Set fixed_mem_region to true for platforms support reserved memory
	 * from DT. If memory is reserved from DT for FW, ath11k driver need not
	 * allocate memory.
	 */
	ret = of_property_read_u32(ab->dev->of_node, "memory-region", &addr);
	if (!ret)
		set_bit(ATH11K_FLAG_FIXED_MEM_RGN, &ab->dev_flags);

	ret = ath11k_pci_claim(ab_pci, pdev);
	if (ret) {
		ath11k_err(ab, "failed to claim device: %d\n", ret);
		goto err_free_core;
	}

	ath11k_dbg(ab, ATH11K_DBG_BOOT, "pci probe %04x:%04x %04x:%04x\n",
		   pdev->vendor, pdev->device,
		   pdev->subsystem_vendor, pdev->subsystem_device);

	ab->id.vendor = pdev->vendor;
	ab->id.device = pdev->device;
	ab->id.subsystem_vendor = pdev->subsystem_vendor;
	ab->id.subsystem_device = pdev->subsystem_device;

	switch (pci_dev->device) {
	case QCA6390_DEVICE_ID:
		ath11k_pci_read_hw_version(ab, &soc_hw_version_major,
					   &soc_hw_version_minor);
		switch (soc_hw_version_major) {
		case 2:
			ab->hw_rev = ATH11K_HW_QCA6390_HW20;
			break;
		default:
			dev_err(&pdev->dev, "Unsupported QCA6390 SOC hardware version: %d %d\n",
				soc_hw_version_major, soc_hw_version_minor);
			ret = -EOPNOTSUPP;
			goto err_pci_free_region;
		}
		ab_pci->msi_config = &ath11k_msi_config[0];
		break;
	case QCN9074_DEVICE_ID:
		ab_pci->msi_config = &ath11k_msi_config[1];
		ab->bus_params.static_window_map = true;
		ab->hw_rev = ATH11K_HW_QCN9074_HW10;
		break;
	case WCN6855_DEVICE_ID:
		ab->id.bdf_search = ATH11K_BDF_SEARCH_BUS_AND_BOARD;
		ath11k_pci_read_hw_version(ab, &soc_hw_version_major,
					   &soc_hw_version_minor);
		switch (soc_hw_version_major) {
		case 2:
			switch (soc_hw_version_minor) {
			case 0x00:
			case 0x01:
				ab->hw_rev = ATH11K_HW_WCN6855_HW20;
				break;
			case 0x10:
			case 0x11:
				ab->hw_rev = ATH11K_HW_WCN6855_HW21;
				break;
			default:
				goto unsupported_wcn6855_soc;
			}
			break;
		default:
unsupported_wcn6855_soc:
			dev_err(&pdev->dev, "Unsupported WCN6855 SOC hardware version: %d %d\n",
				soc_hw_version_major, soc_hw_version_minor);
			ret = -EOPNOTSUPP;
			goto err_pci_free_region;
		}
		ab_pci->msi_config = &ath11k_msi_config[0];
		break;
	default:
		dev_err(&pdev->dev, "Unknown PCI device found: 0x%x\n",
			pci_dev->device);
		ret = -EOPNOTSUPP;
		goto err_pci_free_region;
	}

	ret = ath11k_pci_alloc_msi(ab_pci);
	if (ret) {
		ath11k_err(ab, "failed to enable msi: %d\n", ret);
		goto err_pci_free_region;
	}

	ret = ath11k_core_pre_init(ab);
	if (ret)
		goto err_pci_disable_msi;

	ret = ath11k_mhi_register(ab_pci);
	if (ret) {
		ath11k_err(ab, "failed to register mhi: %d\n", ret);
		goto err_pci_disable_msi;
	}

	ret = ath11k_hal_srng_init(ab);
	if (ret)
		goto err_mhi_unregister;

	ret = ath11k_ce_alloc_pipes(ab);
	if (ret) {
		ath11k_err(ab, "failed to allocate ce pipes: %d\n", ret);
		goto err_hal_srng_deinit;
	}

	ath11k_pci_init_qmi_ce_config(ab);

	ret = ath11k_pci_config_irq(ab);
	if (ret) {
		ath11k_err(ab, "failed to config irq: %d\n", ret);
		goto err_ce_free;
	}

	/* kernel may allocate a dummy vector before request_irq and
	 * then allocate a real vector when request_irq is called.
	 * So get msi_data here again to avoid spurious interrupt
	 * as msi_data will configured to srngs.
	 */
	ret = ath11k_pci_config_msi_data(ab_pci);
	if (ret) {
		ath11k_err(ab, "failed to config msi_data: %d\n", ret);
		goto err_free_irq;
	}

	ret = ath11k_core_init(ab);
	if (ret) {
		ath11k_err(ab, "failed to init core: %d\n", ret);
		goto err_free_irq;
	}
	return 0;

err_free_irq:
	ath11k_pci_free_irq(ab);

err_ce_free:
	ath11k_ce_free_pipes(ab);

err_hal_srng_deinit:
	ath11k_hal_srng_deinit(ab);

err_mhi_unregister:
	ath11k_mhi_unregister(ab_pci);

err_pci_disable_msi:
	ath11k_pci_free_msi(ab_pci);

err_pci_free_region:
	ath11k_pci_free_region(ab_pci);

err_free_core:
	ath11k_core_free(ab);

	return ret;
}

static void ath11k_pci_remove(struct pci_dev *pdev)
{
	struct ath11k_base *ab = pci_get_drvdata(pdev);
	struct ath11k_pci *ab_pci = ath11k_pci_priv(ab);

	ath11k_pci_set_irq_affinity_hint(ab_pci, NULL);

	if (test_bit(ATH11K_FLAG_QMI_FAIL, &ab->dev_flags)) {
		ath11k_pci_power_down(ab);
		ath11k_debugfs_soc_destroy(ab);
		ath11k_qmi_deinit_service(ab);
		goto qmi_fail;
	}

	set_bit(ATH11K_FLAG_UNREGISTERING, &ab->dev_flags);

	ath11k_core_deinit(ab);

qmi_fail:
	ath11k_mhi_unregister(ab_pci);

	ath11k_pci_free_irq(ab);
	ath11k_pci_free_msi(ab_pci);
	ath11k_pci_free_region(ab_pci);

	ath11k_hal_srng_deinit(ab);
	ath11k_ce_free_pipes(ab);
	ath11k_core_free(ab);
}

static void ath11k_pci_shutdown(struct pci_dev *pdev)
{
	struct ath11k_base *ab = pci_get_drvdata(pdev);

	ath11k_pci_power_down(ab);
}

static __maybe_unused int ath11k_pci_pm_suspend(struct device *dev)
{
	struct ath11k_base *ab = dev_get_drvdata(dev);
	int ret;

	ret = ath11k_core_suspend(ab);
	if (ret)
		ath11k_warn(ab, "failed to suspend core: %d\n", ret);

	return ret;
}

static __maybe_unused int ath11k_pci_pm_resume(struct device *dev)
{
	struct ath11k_base *ab = dev_get_drvdata(dev);
	int ret;

	ret = ath11k_core_resume(ab);
	if (ret)
		ath11k_warn(ab, "failed to resume core: %d\n", ret);

	return ret;
}

static SIMPLE_DEV_PM_OPS(ath11k_pci_pm_ops,
			 ath11k_pci_pm_suspend,
			 ath11k_pci_pm_resume);

static struct pci_driver ath11k_pci_driver = {
	.name = "ath11k_pci",
	.id_table = ath11k_pci_id_table,
	.probe = ath11k_pci_probe,
	.remove = ath11k_pci_remove,
	.shutdown = ath11k_pci_shutdown,
#ifdef CONFIG_PM
	.driver.pm = &ath11k_pci_pm_ops,
#endif
};

static int ath11k_pci_init(void)
{
	int ret;

	ret = pci_register_driver(&ath11k_pci_driver);
	if (ret)
		pr_err("failed to register ath11k pci driver: %d\n",
		       ret);

	return ret;
}
module_init(ath11k_pci_init);

static void ath11k_pci_exit(void)
{
	pci_unregister_driver(&ath11k_pci_driver);
}

module_exit(ath11k_pci_exit);

MODULE_DESCRIPTION("Driver support for Qualcomm Technologies 802.11ax WLAN PCIe devices");
MODULE_LICENSE("Dual BSD/GPL");

/* QCA639x 2.0 firmware files */
MODULE_FIRMWARE(ATH11K_FW_DIR "/QCA6390/hw2.0/" ATH11K_BOARD_API2_FILE);
MODULE_FIRMWARE(ATH11K_FW_DIR "/QCA6390/hw2.0/" ATH11K_AMSS_FILE);
MODULE_FIRMWARE(ATH11K_FW_DIR "/QCA6390/hw2.0/" ATH11K_M3_FILE);<|MERGE_RESOLUTION|>--- conflicted
+++ resolved
@@ -1002,11 +1002,8 @@
 		ab_pci->irq_flags = IRQF_SHARED | IRQF_NOBALANCING;
 		ath11k_dbg(ab, ATH11K_DBG_PCI, "request MSI one vector\n");
 	}
-<<<<<<< HEAD
-=======
 	ath11k_info(ab, "MSI vectors: %d\n", num_vectors);
 
->>>>>>> 754e0b0e
 	ath11k_pci_msi_disable(ab_pci);
 
 	msi_desc = irq_get_msi_desc(ab_pci->pdev->irq);
