// SPDX-License-Identifier: GPL-2.0
/* Copyright(c) 2007 - 2011 Realtek Corporation. */

#include <linux/usb.h>
#include "../include/osdep_service.h"
#include "../include/drv_types.h"
#include "../include/recv_osdep.h"
#include "../include/xmit_osdep.h"
#include "../include/hal_intf.h"
#include "../include/osdep_intf.h"
#include "../include/usb_vendor_req.h"
#include "../include/usb_ops.h"
#include "../include/usb_osintf.h"
#include "../include/rtw_ioctl.h"
#include "../include/rtl8188e_hal.h"

int ui_pid[3] = {0, 0, 0};

static int rtw_suspend(struct usb_interface *intf, pm_message_t message);
static int rtw_resume(struct usb_interface *intf);

static int rtw_drv_init(struct usb_interface *pusb_intf, const struct usb_device_id *pdid);
static void rtw_dev_remove(struct usb_interface *pusb_intf);

#define USB_VENDER_ID_REALTEK		0x0bda

/* DID_USB_v916_20130116 */
static struct usb_device_id rtw_usb_id_tbl[] = {
	/*=== Realtek demoboard ===*/
	{USB_DEVICE(USB_VENDER_ID_REALTEK, 0x8179)}, /* 8188EUS */
	{USB_DEVICE(USB_VENDER_ID_REALTEK, 0x0179)}, /* 8188ETV */
	/*=== Customer ID ===*/
	/****** 8188EUS ********/
	{USB_DEVICE(0x07B8, 0x8179)}, /* Abocom - Abocom */
	{USB_DEVICE(0x0DF6, 0x0076)}, /* Sitecom N150 v2 */
	{USB_DEVICE(0x2001, 0x330F)}, /* DLink DWA-125 REV D1 */
	{USB_DEVICE(0x2001, 0x3310)}, /* Dlink DWA-123 REV D1 */
	{USB_DEVICE(0x2001, 0x3311)}, /* DLink GO-USB-N150 REV B1 */
	{USB_DEVICE(0x2001, 0x331B)}, /* D-Link DWA-121 rev B1 */
	{USB_DEVICE(0x056E, 0x4008)}, /* Elecom WDC-150SU2M */
	{USB_DEVICE(0x2357, 0x010c)}, /* TP-Link TL-WN722N v2 */
	{USB_DEVICE(0x2357, 0x0111)}, /* TP-Link TL-WN727N v5.21 */
	{USB_DEVICE(0x2C4E, 0x0102)}, /* MERCUSYS MW150US v2 */
	{USB_DEVICE(0x0B05, 0x18F0)}, /* ASUS USB-N10 Nano B1 */
	{USB_DEVICE(0x7392, 0xb811)}, /* Edimax EW-7811Un V2 */
	{}	/* Terminating entry */
};

MODULE_DEVICE_TABLE(usb, rtw_usb_id_tbl);

struct rtw_usb_drv {
	struct usb_driver usbdrv;
	int drv_registered;
	struct mutex hw_init_mutex;
};

static struct rtw_usb_drv rtl8188e_usb_drv = {
	.usbdrv.name = "r8188eu",
	.usbdrv.probe = rtw_drv_init,
	.usbdrv.disconnect = rtw_dev_remove,
	.usbdrv.id_table = rtw_usb_id_tbl,
	.usbdrv.suspend =  rtw_suspend,
	.usbdrv.resume = rtw_resume,
	.usbdrv.reset_resume   = rtw_resume,
};

static struct rtw_usb_drv *usb_drv = &rtl8188e_usb_drv;

static struct dvobj_priv *usb_dvobj_init(struct usb_interface *usb_intf)
{
	int	i;
<<<<<<< HEAD
=======
	u8	rt_num_in_pipes = 0;
>>>>>>> 754e0b0e
	struct dvobj_priv *pdvobjpriv;
	struct usb_host_config		*phost_conf;
	struct usb_config_descriptor	*pconf_desc;
	struct usb_host_interface	*phost_iface;
	struct usb_interface_descriptor	*piface_desc;
	struct usb_endpoint_descriptor	*pendp_desc;
	struct usb_device	*pusbd;

	pdvobjpriv = kzalloc(sizeof(*pdvobjpriv), GFP_KERNEL);
	if (!pdvobjpriv)
		goto err;

	pdvobjpriv->pusbintf = usb_intf;
	pusbd = interface_to_usbdev(usb_intf);
	pdvobjpriv->pusbdev = pusbd;
	usb_set_intfdata(usb_intf, pdvobjpriv);

	pdvobjpriv->RtNumOutPipes = 0;

	phost_conf = pusbd->actconfig;
	pconf_desc = &phost_conf->desc;

	phost_iface = &usb_intf->altsetting[0];
	piface_desc = &phost_iface->desc;

	pdvobjpriv->NumInterfaces = pconf_desc->bNumInterfaces;
	pdvobjpriv->InterfaceNumber = piface_desc->bInterfaceNumber;

	for (i = 0; i < piface_desc->bNumEndpoints; i++) {
		int ep_num;
		pendp_desc = &phost_iface->endpoint[i].desc;

		ep_num = usb_endpoint_num(pendp_desc);

		if (usb_endpoint_is_bulk_in(pendp_desc)) {
			pdvobjpriv->RtInPipe = ep_num;
			rt_num_in_pipes++;
		} else if (usb_endpoint_is_bulk_out(pendp_desc)) {
			pdvobjpriv->RtOutPipe[pdvobjpriv->RtNumOutPipes] =
				ep_num;
			pdvobjpriv->RtNumOutPipes++;
		}
	}

	if (rt_num_in_pipes != 1)
		goto err;

	if (pusbd->speed == USB_SPEED_HIGH) {
		pdvobjpriv->ishighspeed = true;
		DBG_88E("USB_SPEED_HIGH\n");
	} else {
		pdvobjpriv->ishighspeed = false;
		DBG_88E("NON USB_SPEED_HIGH\n");
	}

	/* 3 misc */
	sema_init(&pdvobjpriv->usb_suspend_sema, 0);
	rtw_reset_continual_urb_error(pdvobjpriv);

	usb_get_dev(pusbd);
<<<<<<< HEAD

exit:
=======
>>>>>>> 754e0b0e
	return pdvobjpriv;

err:
	kfree(pdvobjpriv);
	return NULL;
}

static void usb_dvobj_deinit(struct usb_interface *usb_intf)
{
	struct dvobj_priv *dvobj = usb_get_intfdata(usb_intf);

	usb_set_intfdata(usb_intf, NULL);
	if (dvobj) {
		/* Modify condition for 92DU DMDP 2010.11.18, by Thomas */
		if ((dvobj->NumInterfaces != 2 &&
		    dvobj->NumInterfaces != 3) ||
	    (dvobj->InterfaceNumber == 1)) {
			if (interface_to_usbdev(usb_intf)->state !=
			    USB_STATE_NOTATTACHED) {
				/* If we didn't unplug usb dongle and
				 * remove/insert module, driver fails
				 * on sitesurvey for the first time when
				 * device is up . Reset usb port for sitesurvey
				 * fail issue. */
				DBG_88E("usb attached..., try to reset usb device\n");
				usb_reset_device(interface_to_usbdev(usb_intf));
			}
		}
		kfree(dvobj);
	}

	usb_put_dev(interface_to_usbdev(usb_intf));

}

static void usb_intf_start(struct adapter *padapter)
{
	rtl8188eu_inirp_init(padapter);
}

static void usb_intf_stop(struct adapter *padapter)
{
	/* cancel in irp */
	rtw_read_port_cancel(padapter);

	/* cancel out irp */
	rtw_write_port_cancel(padapter);

	/* todo:cancel other irps */
}

static void rtw_dev_unload(struct adapter *padapter)
{
	if (padapter->bup) {
		DBG_88E("===> rtw_dev_unload\n");
		padapter->bDriverStopped = true;
		if (padapter->xmitpriv.ack_tx)
			rtw_ack_tx_done(&padapter->xmitpriv, RTW_SCTX_DONE_DRV_STOP);
		/* s3. */
		if (padapter->intf_stop)
			padapter->intf_stop(padapter);
		/* s4. */
		rtw_stop_drv_threads(padapter);

		/* s5. */
		if (!padapter->bSurpriseRemoved) {
			rtw_hal_deinit(padapter);
			padapter->bSurpriseRemoved = true;
		}

		padapter->bup = false;
	}

	DBG_88E("<=== rtw_dev_unload\n");
}

static int rtw_suspend(struct usb_interface *pusb_intf, pm_message_t message)
{
	struct dvobj_priv *dvobj = usb_get_intfdata(pusb_intf);
	struct adapter *padapter = dvobj->if1;
	struct net_device *pnetdev = padapter->pnetdev;
	struct mlme_priv *pmlmepriv = &padapter->mlmepriv;
	struct pwrctrl_priv *pwrpriv = &padapter->pwrctrlpriv;

	int ret = 0;
	u32 start_time = jiffies;


	DBG_88E("==> %s (%s:%d)\n", __func__, current->comm, current->pid);

	if ((!padapter->bup) || (padapter->bDriverStopped) ||
	    (padapter->bSurpriseRemoved)) {
		DBG_88E("padapter->bup=%d bDriverStopped=%d bSurpriseRemoved = %d\n",
			padapter->bup, padapter->bDriverStopped,
			padapter->bSurpriseRemoved);
		goto exit;
	}

	pwrpriv->bInSuspend = true;
	rtw_cancel_all_timer(padapter);
	LeaveAllPowerSaveMode(padapter);

	mutex_lock(&pwrpriv->lock);
	/* s1. */
	if (pnetdev) {
		netif_carrier_off(pnetdev);
		rtw_netif_stop_queue(pnetdev);
	}

	/* s2. */
	rtw_disassoc_cmd(padapter, 0, false);

	if (check_fwstate(pmlmepriv, WIFI_STATION_STATE) &&
	    check_fwstate(pmlmepriv, _FW_LINKED)) {
		DBG_88E("%s:%d %s(%pM), length:%d assoc_ssid.length:%d\n",
			__func__, __LINE__,
			pmlmepriv->cur_network.network.Ssid.Ssid,
			pmlmepriv->cur_network.network.MacAddress,
			pmlmepriv->cur_network.network.Ssid.SsidLength,
			pmlmepriv->assoc_ssid.SsidLength);

		pmlmepriv->to_roaming = 1;
	}
	/* s2-2.  indicate disconnect to os */
	rtw_indicate_disconnect(padapter);
	/* s2-3. */
	rtw_free_assoc_resources(padapter, 1);
	/* s2-4. */
	rtw_free_network_queue(padapter, true);

	rtw_dev_unload(padapter);
	mutex_unlock(&pwrpriv->lock);

	if (check_fwstate(pmlmepriv, _FW_UNDER_SURVEY))
		rtw_indicate_scan_done(padapter, 1);

	if (check_fwstate(pmlmepriv, _FW_UNDER_LINKING))
		rtw_indicate_disconnect(padapter);

exit:
	DBG_88E("<===  %s return %d.............. in %dms\n", __func__
		, ret, rtw_get_passing_time_ms(start_time));

		return ret;
}

static int rtw_resume(struct usb_interface *pusb_intf)
{
	struct dvobj_priv *dvobj = usb_get_intfdata(pusb_intf);
	struct adapter *padapter = dvobj->if1;
	struct net_device *pnetdev;
	struct pwrctrl_priv *pwrpriv = NULL;
	int ret = -1;
	u32 start_time = jiffies;

	DBG_88E("==> %s (%s:%d)\n", __func__, current->comm, current->pid);

	pnetdev = padapter->pnetdev;
	pwrpriv = &padapter->pwrctrlpriv;

	mutex_lock(&pwrpriv->lock);
	rtw_reset_drv_sw(padapter);
	if (pwrpriv)
		pwrpriv->bkeepfwalive = false;

	DBG_88E("bkeepfwalive(%x)\n", pwrpriv->bkeepfwalive);
<<<<<<< HEAD
	if (pm_netdev_open(pnetdev, true) != 0) {
=======
	if (netdev_open(pnetdev) != 0) {
>>>>>>> 754e0b0e
		mutex_unlock(&pwrpriv->lock);
		goto exit;
	}

	netif_device_attach(pnetdev);
	netif_carrier_on(pnetdev);

	mutex_unlock(&pwrpriv->lock);

	if (padapter->pid[1] != 0) {
		DBG_88E("pid[1]:%d\n", padapter->pid[1]);
		rtw_signal_process(padapter->pid[1], SIGUSR2);
	}

	rtw_roaming(padapter, NULL);

	ret = 0;
exit:
	if (pwrpriv)
		pwrpriv->bInSuspend = false;
	DBG_88E("<===  %s return %d.............. in %dms\n", __func__,
		ret, rtw_get_passing_time_ms(start_time));


	return ret;
}

/*
 * drv_init() - a device potentially for us
 *
 * notes: drv_init() is called when the bus driver has located
 * a card for us to support.
 *        We accept the new device by returning 0.
 */

static struct adapter *rtw_usb_if1_init(struct dvobj_priv *dvobj,
	struct usb_interface *pusb_intf)
{
	struct adapter *padapter = NULL;
	struct net_device *pnetdev = NULL;
	int status = _FAIL;
	struct io_priv *piopriv;
	struct intf_hdl *pintf;

	padapter = vzalloc(sizeof(*padapter));
	if (!padapter)
		goto exit;
	padapter->dvobj = dvobj;
	dvobj->if1 = padapter;

	padapter->bDriverStopped = true;

	padapter->hw_init_mutex = &usb_drv->hw_init_mutex;

	if (rtw_handle_dualmac(padapter, 1) != _SUCCESS)
		goto free_adapter;

	pnetdev = rtw_init_netdev(padapter);
	if (!pnetdev)
		goto handle_dualmac;
	SET_NETDEV_DEV(pnetdev, dvobj_to_dev(dvobj));
	padapter = rtw_netdev_priv(pnetdev);

<<<<<<< HEAD
	/* step 2. allocate HalData */
	rtl8188eu_alloc_haldata(padapter);

=======
>>>>>>> 754e0b0e
	padapter->intf_start = &usb_intf_start;
	padapter->intf_stop = &usb_intf_stop;

	/* step init_io_priv */
	piopriv = &padapter->iopriv;
	pintf = &piopriv->intf;
	piopriv->padapter = padapter;
	pintf->padapter = padapter;
	pintf->pintf_dev = adapter_to_dvobj(padapter);

	/* step read_chip_version */
	rtl8188e_read_chip_version(padapter);

	/* step usb endpoint mapping */
	rtl8188eu_interface_configure(padapter);

	/* step read efuse/eeprom data and get mac_addr */
	ReadAdapterInfo8188EU(padapter);

	/* step 5. */
	if (rtw_init_drv_sw(padapter) == _FAIL)
		goto handle_dualmac;

#ifdef CONFIG_PM
	if (padapter->pwrctrlpriv.bSupportRemoteWakeup) {
		dvobj->pusbdev->do_remote_wakeup = 1;
		pusb_intf->needs_remote_wakeup = 1;
		device_init_wakeup(&pusb_intf->dev, 1);
		DBG_88E("\n  padapter->pwrctrlpriv.bSupportRemoteWakeup~~~[%d]~~~\n",
			device_may_wakeup(&pusb_intf->dev));
	}
#endif

	/* 2012-07-11 Move here to prevent the 8723AS-VAU BT auto
	 * suspend influence */
	if (usb_autopm_get_interface(pusb_intf) < 0)
			DBG_88E("can't get autopm:\n");

	/*  alloc dev name after read efuse. */
	rtw_init_netdev_name(pnetdev, padapter->registrypriv.ifname);
	rtw_macaddr_cfg(padapter->eeprompriv.mac_addr);
	rtw_init_wifidirect_addrs(padapter, padapter->eeprompriv.mac_addr,
				  padapter->eeprompriv.mac_addr);
	eth_hw_addr_set(pnetdev, padapter->eeprompriv.mac_addr);
	DBG_88E("MAC Address from pnetdev->dev_addr =  %pM\n",
		pnetdev->dev_addr);

	/* step 6. Tell the network stack we exist */
	if (register_netdev(pnetdev) != 0)
		goto handle_dualmac;

	DBG_88E("bDriverStopped:%d, bSurpriseRemoved:%d, bup:%d, hw_init_completed:%d\n"
		, padapter->bDriverStopped
		, padapter->bSurpriseRemoved
		, padapter->bup
		, padapter->hw_init_completed
	);

	status = _SUCCESS;

handle_dualmac:
	if (status != _SUCCESS)
		rtw_handle_dualmac(padapter, 0);
free_adapter:
	if (status != _SUCCESS) {
		if (pnetdev)
			rtw_free_netdev(pnetdev);
		else if (padapter)
			vfree(padapter);
		padapter = NULL;
	}
exit:
	return padapter;
}

static void rtw_usb_if1_deinit(struct adapter *if1)
{
	struct net_device *pnetdev = if1->pnetdev;
	struct mlme_priv *pmlmepriv = &if1->mlmepriv;

	if (check_fwstate(pmlmepriv, _FW_LINKED))
		rtw_disassoc_cmd(if1, 0, false);

	free_mlme_ap_info(if1);

	if (if1->DriverState != DRIVER_DISAPPEAR) {
		if (pnetdev) {
			/* will call netdev_close() */
			unregister_netdev(pnetdev);
		}
	}
	rtw_cancel_all_timer(if1);

	rtw_dev_unload(if1);
	DBG_88E("+r871xu_dev_remove, hw_init_completed=%d\n",
		if1->hw_init_completed);
	rtw_handle_dualmac(if1, 0);
	rtw_free_drv_sw(if1);
	if (pnetdev)
		rtw_free_netdev(pnetdev);
}

static int rtw_drv_init(struct usb_interface *pusb_intf, const struct usb_device_id *pdid)
{
	struct adapter *if1 = NULL;
	struct dvobj_priv *dvobj;

	/* Initialize dvobj_priv */
	dvobj = usb_dvobj_init(pusb_intf);
	if (!dvobj)
		goto err;

	if1 = rtw_usb_if1_init(dvobj, pusb_intf);
	if (!if1) {
		DBG_88E("rtw_init_primarystruct adapter Failed!\n");
		goto free_dvobj;
	}

	if (ui_pid[1] != 0) {
		DBG_88E("ui_pid[1]:%d\n", ui_pid[1]);
		rtw_signal_process(ui_pid[1], SIGUSR2);
	}

	return 0;

free_dvobj:
	usb_dvobj_deinit(pusb_intf);
err:
	return -ENODEV;
}

/*
 * dev_remove() - our device is being removed
*/
/* rmmod module & unplug(SurpriseRemoved) will call r871xu_dev_remove() => how to recognize both */
static void rtw_dev_remove(struct usb_interface *pusb_intf)
{
	struct dvobj_priv *dvobj = usb_get_intfdata(pusb_intf);
	struct adapter *padapter = dvobj->if1;

	DBG_88E("+rtw_dev_remove\n");

	if (usb_drv->drv_registered)
		padapter->bSurpriseRemoved = true;

	rtw_pm_set_ips(padapter, IPS_NONE);
	rtw_pm_set_lps(padapter, PS_MODE_ACTIVE);

	LeaveAllPowerSaveMode(padapter);

	rtw_usb_if1_deinit(padapter);

	usb_dvobj_deinit(pusb_intf);

	DBG_88E("-r871xu_dev_remove, done\n");
}

static int __init rtw_drv_entry(void)
{
	DBG_88E(DRV_NAME " driver version=%s\n", DRIVERVERSION);

	mutex_init(&usb_drv->hw_init_mutex);

	usb_drv->drv_registered = true;
	return usb_register(&usb_drv->usbdrv);
}

static void __exit rtw_drv_halt(void)
{
	DBG_88E("+rtw_drv_halt\n");

	usb_drv->drv_registered = false;
	usb_deregister(&usb_drv->usbdrv);

	mutex_destroy(&usb_drv->hw_init_mutex);
	DBG_88E("-rtw_drv_halt\n");
}

module_init(rtw_drv_entry);
module_exit(rtw_drv_halt);<|MERGE_RESOLUTION|>--- conflicted
+++ resolved
@@ -69,10 +69,7 @@
 static struct dvobj_priv *usb_dvobj_init(struct usb_interface *usb_intf)
 {
 	int	i;
-<<<<<<< HEAD
-=======
 	u8	rt_num_in_pipes = 0;
->>>>>>> 754e0b0e
 	struct dvobj_priv *pdvobjpriv;
 	struct usb_host_config		*phost_conf;
 	struct usb_config_descriptor	*pconf_desc;
@@ -133,11 +130,6 @@
 	rtw_reset_continual_urb_error(pdvobjpriv);
 
 	usb_get_dev(pusbd);
-<<<<<<< HEAD
-
-exit:
-=======
->>>>>>> 754e0b0e
 	return pdvobjpriv;
 
 err:
@@ -304,11 +296,7 @@
 		pwrpriv->bkeepfwalive = false;
 
 	DBG_88E("bkeepfwalive(%x)\n", pwrpriv->bkeepfwalive);
-<<<<<<< HEAD
-	if (pm_netdev_open(pnetdev, true) != 0) {
-=======
 	if (netdev_open(pnetdev) != 0) {
->>>>>>> 754e0b0e
 		mutex_unlock(&pwrpriv->lock);
 		goto exit;
 	}
@@ -372,12 +360,6 @@
 	SET_NETDEV_DEV(pnetdev, dvobj_to_dev(dvobj));
 	padapter = rtw_netdev_priv(pnetdev);
 
-<<<<<<< HEAD
-	/* step 2. allocate HalData */
-	rtl8188eu_alloc_haldata(padapter);
-
-=======
->>>>>>> 754e0b0e
 	padapter->intf_start = &usb_intf_start;
 	padapter->intf_stop = &usb_intf_stop;
 
