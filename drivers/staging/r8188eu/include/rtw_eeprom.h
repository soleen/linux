/* SPDX-License-Identifier: GPL-2.0 OR BSD-3-Clause */
/* Copyright(c) 2007 - 2011 Realtek Corporation. */

#ifndef __RTW_EEPROM_H__
#define __RTW_EEPROM_H__

#include "osdep_service.h"
#include "drv_types.h"

#define	HWSET_MAX_SIZE_512		512
<<<<<<< HEAD
#define	EEPROM_MAX_SIZE			HWSET_MAX_SIZE_512

#define	CLOCK_RATE			50	/* 100us */

/*  EEPROM opcodes */
#define EEPROM_READ_OPCODE		06
#define EEPROM_WRITE_OPCODE		05
#define EEPROM_ERASE_OPCODE		07
#define EEPROM_EWEN_OPCODE		19      /*  Erase/write enable */
#define EEPROM_EWDS_OPCODE		16      /*  Erase/write disable */

/* Country codes */
#define USA				0x555320
#define EUROPE				0x1 /* temp, should be provided later */
#define JAPAN				0x2 /* temp, should be provided later */

#define	EEPROM_CID_DEFAULT		0x0
#define	EEPROM_CID_ALPHA		0x1
#define	EEPROM_CID_Senao		0x3
#define	EEPROM_CID_NetCore		0x5
#define	EEPROM_CID_CAMEO		0X8
#define	EEPROM_CID_SITECOM		0x9
#define	EEPROM_CID_COREGA		0xB
#define	EEPROM_CID_EDIMAX_BELK		0xC
#define	EEPROM_CID_SERCOMM_BELK		0xE
#define	EEPROM_CID_CAMEO1		0xF
#define	EEPROM_CID_WNC_COREGA		0x12
#define	EEPROM_CID_CLEVO		0x13
#define	EEPROM_CID_WHQL			0xFE
=======
>>>>>>> 754e0b0e

struct eeprom_priv {
	u8		bautoload_fail_flag;
	u8		bloadfile_fail_flag;
	u8		bloadmac_fail_flag;
	u8		mac_addr[ETH_ALEN] __aligned(2); /* PermanentAddress */
	u16		channel_plan;
	u8		EepromOrEfuse;
	u8		efuse_eeprom_data[HWSET_MAX_SIZE_512] __aligned(4);
};

void eeprom_write16(struct adapter *padapter, u16 reg, u16 data);
u16 eeprom_read16(struct adapter *padapter, u16 reg);
void read_eeprom_content(struct adapter *padapter);
void eeprom_read_sz(struct adapter *adapt, u16 reg, u8 *data, u32 sz);
void read_eeprom_content_by_attrib(struct adapter *padapter);

#endif  /* __RTL871X_EEPROM_H__ */<|MERGE_RESOLUTION|>--- conflicted
+++ resolved
@@ -8,38 +8,6 @@
 #include "drv_types.h"
 
 #define	HWSET_MAX_SIZE_512		512
-<<<<<<< HEAD
-#define	EEPROM_MAX_SIZE			HWSET_MAX_SIZE_512
-
-#define	CLOCK_RATE			50	/* 100us */
-
-/*  EEPROM opcodes */
-#define EEPROM_READ_OPCODE		06
-#define EEPROM_WRITE_OPCODE		05
-#define EEPROM_ERASE_OPCODE		07
-#define EEPROM_EWEN_OPCODE		19      /*  Erase/write enable */
-#define EEPROM_EWDS_OPCODE		16      /*  Erase/write disable */
-
-/* Country codes */
-#define USA				0x555320
-#define EUROPE				0x1 /* temp, should be provided later */
-#define JAPAN				0x2 /* temp, should be provided later */
-
-#define	EEPROM_CID_DEFAULT		0x0
-#define	EEPROM_CID_ALPHA		0x1
-#define	EEPROM_CID_Senao		0x3
-#define	EEPROM_CID_NetCore		0x5
-#define	EEPROM_CID_CAMEO		0X8
-#define	EEPROM_CID_SITECOM		0x9
-#define	EEPROM_CID_COREGA		0xB
-#define	EEPROM_CID_EDIMAX_BELK		0xC
-#define	EEPROM_CID_SERCOMM_BELK		0xE
-#define	EEPROM_CID_CAMEO1		0xF
-#define	EEPROM_CID_WNC_COREGA		0x12
-#define	EEPROM_CID_CLEVO		0x13
-#define	EEPROM_CID_WHQL			0xFE
-=======
->>>>>>> 754e0b0e
 
 struct eeprom_priv {
 	u8		bautoload_fail_flag;
